--- conflicted
+++ resolved
@@ -14,8 +14,4 @@
     org.label-schema.version=$VERSION \
     org.label-schema.schema-version="1.0"
 
-<<<<<<< HEAD
-RUN python3 -m pip install --use-feature=2020-resolver --no-cache --upgrade naas-drivers==0.1.7
-=======
 RUN python3 -m pip install --use-feature=2020-resolver --no-cache --upgrade naas-drivers==0.2.0b0
->>>>>>> 0fae4bfc
