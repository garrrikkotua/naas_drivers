--- conflicted
+++ resolved
@@ -24,13 +24,8 @@
 ftps_toucan = Ftps_toucan
 git = Git
 geoLocator = GeoLocator
-<<<<<<< HEAD
 gsheet = Gsheet
-healthCheck = HealthCheck
-=======
-google_spreadsheet = GoogleSpreadsheet
 health_check = HealthCheck
->>>>>>> 9dd3aafc
 email = Email
 mongo = Mongo
 pdf = Pdf
@@ -40,21 +35,3 @@
 prediction = Prediction
 sentiment_analysis = SentimentAnalysis
 toucan = Toucan
-
-
-def help():
-    print("=== Drivers === \n")
-    print("drivers.darkknight() => Init the driver to connect to our backend \n")
-    print("drivers.ftp() => Init the driver to connect to ftp\n")
-    print("drivers.ftps() => Init the driver to connect to ftps\n")
-    print("drivers.git() => Init the driver to connect to git\n")
-    print("drivers.healthcheck() => Init the driver to connect to healthcheck\n")
-    print("drivers.gsheet() => Init the driver to connect to GoogleSpreadsheet\n")
-    print("drivers.mailer() => Init the driver to send email\n")
-    print("drivers.mongo() => Get the Mongo driver\n")
-    print("drivers.pdf() => Get the pdf generator driver\n")
-    print("drivers.sentiment() => Get the sentiment driver\n")
-    print("drivers.ml() => Get the machine learning driver\n")
-    print("drivers.geo() => Get the GeoLocator driver\n")
-    print("drivers.plot() => Get the plot driver\n")
-    print("drivers.pdf() => Get the pdf driver\n")