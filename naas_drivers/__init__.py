from naas_drivers.input.yahoofinance import Yahoofinance
from naas_drivers.input.cityfalcon import Cityfalcon
from naas_drivers.input.geolocator import Geolocator
from naas_drivers.input.newsapi import Newsapi
from naas_drivers.input.prediction import Prediction
from naas_drivers.input.sentiment import Sentiment
from naas_drivers.input.optimise import Optimise
from naas_drivers.input.pdf import Pdf
from naas_drivers.input.plotly import Plotly
from naas_drivers.input.html import Html
from naas_drivers.input.qonto import Qonto
from naas_drivers.output.bubble import Bubble
from naas_drivers.output.healthcheck import Healthcheck
from naas_drivers.output.ifttt import Ifttt
from naas_drivers.output.integromat import Integromat
from naas_drivers.output.zappier import Zappier
from naas_drivers.inputOutput.email import Email
from naas_drivers.inputOutput.bobapp import Bobapp
from naas_drivers.inputOutput.airtable import Airtable
from naas_drivers.inputOutput.jupyter import Jupyter
from naas_drivers.inputOutput.ftp import Ftp
from naas_drivers.inputOutput.git import Git
from naas_drivers.inputOutput.gsheet import Gsheet
from naas_drivers.inputOutput.mongo import Mongo
from naas_drivers.inputOutput.toucan import Toucan
<<<<<<< HEAD
from naas_drivers.inputOutput.linkedin import Linkedin
=======
from naas_drivers.inputOutput.notion import Notion
from naas_drivers.inputOutput.hubspot import Hubspot
from naas_drivers.inputOutput.thinkific import Thinkific

>>>>>>> de11f013
import requests
import os

__version__ = "0.38.0b6"

__github_repo = "jupyter-naas/drivers"

if os.environ.get("NAAS_DRIVER_LIGHT_INIT"):
    exit()

# In drivers
optimise = Optimise()
cityfalcon = Cityfalcon()
geolocator = Geolocator()
newsapi = Newsapi()
prediction = Prediction()
sentiment = Sentiment()
yahoofinance = Yahoofinance()
pdf = Pdf()
plotly = Plotly()
html = Html()
qonto = Qonto()

# Out drivers
bubble = Bubble()
email = Email()
healthcheck = Healthcheck()
ifttt = Ifttt()
integromat = Integromat()
zappier = Zappier()

# InOut drivers
bobapp = Bobapp()
airtable = Airtable()
jupyter = Jupyter()
ftp = Ftp()
git = Git()
gsheet = Gsheet()
notion = Notion()
mongo = Mongo()
toucan = Toucan()
<<<<<<< HEAD
linkedin = Linkedin()
=======
hubspot = Hubspot()
thinkific = Thinkific()
>>>>>>> de11f013

__doc_url = "https://naas.gitbook.io/drivers/"


def doc():
    return __doc_url


def version():
    print(__version__)


def get_last_version():
    url = f"https://api.github.com/repos/{__github_repo}/tags"
    response = requests.get(url, headers={"Accept": "application/vnd.github.v3+json"})
    return response.json()[0]["name"]


def up_to_date():
    return get_last_version() == version()<|MERGE_RESOLUTION|>--- conflicted
+++ resolved
@@ -23,14 +23,11 @@
 from naas_drivers.inputOutput.gsheet import Gsheet
 from naas_drivers.inputOutput.mongo import Mongo
 from naas_drivers.inputOutput.toucan import Toucan
-<<<<<<< HEAD
 from naas_drivers.inputOutput.linkedin import Linkedin
-=======
 from naas_drivers.inputOutput.notion import Notion
 from naas_drivers.inputOutput.hubspot import Hubspot
 from naas_drivers.inputOutput.thinkific import Thinkific
 
->>>>>>> de11f013
 import requests
 import os
 
@@ -72,12 +69,9 @@
 notion = Notion()
 mongo = Mongo()
 toucan = Toucan()
-<<<<<<< HEAD
 linkedin = Linkedin()
-=======
 hubspot = Hubspot()
 thinkific = Thinkific()
->>>>>>> de11f013
 
 __doc_url = "https://naas.gitbook.io/drivers/"
 
