from .darkknight import DarkKnight
from .ftp import Ftp
from .ftps import Ftps
from .geolocator import GeoLocator
from .git import Git
from .google_spreadsheet import GoogleSpreadsheet
from .healthcheck import HealthCheck
from .email import Email
from .mongo import Mongo
from .pdf import Pdf
from .plot import Plot
from .prediction import Prediction
from .sentiment_analysis import SentimentAnalysis
from .toucan import Toucan

<<<<<<< HEAD
__version__ = "0.2.1b1"
=======
__version__ = "0.2.1"
>>>>>>> 089f1d53

darkknight = DarkKnight
ftp = Ftp
git = Git
ftps = Ftps
geoLocator = GeoLocator
google_spreadsheet = GoogleSpreadsheet
healthCheck = HealthCheck
email = Email
mongo = Mongo
pdf = Pdf
plot = Plot
prediction = Prediction
sentiment_analysis = SentimentAnalysis
toucan = Toucan


def help():
    print("=== Drivers === \n")
    print("drivers.darkknight() => Init the driver to connect to our backend \n")
    print("drivers.ftp() => Init the driver to connect to ftp\n")
    print("drivers.ftps() => Init the driver to connect to ftps\n")
    print("drivers.git() => Init the driver to connect to git\n")
    print("drivers.healthcheck() => Init the driver to connect to healthcheck\n")
    print(
        "drivers.google_spreadsheet() => Init the driver to connect to GoogleSpreadsheet\n"
    )
    print("drivers.mailer() => Init the driver to send email\n")
    print("drivers.mongo() => Get the Mongo driver\n")
    print("drivers.pdf() => Get the pdf generator driver\n")
    print("drivers.sentiment() => Get the sentiment driver\n")
    print("drivers.ml() => Get the machine learning driver\n")
    print("drivers.geo() => Get the GeoLocator driver\n")
    print("drivers.plot() => Get the plot driver\n")
    print("drivers.pdf() => Get the pdf driver\n")<|MERGE_RESOLUTION|>--- conflicted
+++ resolved
@@ -13,11 +13,7 @@
 from .sentiment_analysis import SentimentAnalysis
 from .toucan import Toucan
 
-<<<<<<< HEAD
-__version__ = "0.2.1b1"
-=======
 __version__ = "0.2.1"
->>>>>>> 089f1d53
 
 darkknight = DarkKnight
 ftp = Ftp
