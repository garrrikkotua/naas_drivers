from naas_drivers.input.yahoofinance import Yahoofinance
from naas_drivers.input.cityfalcon import Cityfalcon
from naas_drivers.input.geolocator import Geolocator
from naas_drivers.input.newsapi import Newsapi
from naas_drivers.input.prediction import Prediction
from naas_drivers.input.sentiment import Sentiment
from naas_drivers.input.optimise import Optimise
from naas_drivers.input.pdf import Pdf
from naas_drivers.input.plotly import Plotly
from naas_drivers.input.html import Html
from naas_drivers.input.qonto import Qonto
from naas_drivers.output.bubble import Bubble
from naas_drivers.output.healthcheck import Healthcheck
from naas_drivers.output.ifttt import Ifttt
from naas_drivers.output.integromat import Integromat
from naas_drivers.output.zappier import Zappier
from naas_drivers.inputOutput.email import Email
from naas_drivers.inputOutput.bobapp import Bobapp
from naas_drivers.inputOutput.airtable import Airtable
from naas_drivers.inputOutput.jupyter import Jupyter
from naas_drivers.inputOutput.ftp import Ftp
from naas_drivers.inputOutput.git import Git
from naas_drivers.inputOutput.gsheet import Gsheet
from naas_drivers.inputOutput.mongo import Mongo
from naas_drivers.inputOutput.toucan import Toucan
from naas_drivers.inputOutput.hubspot import Hubspot
<<<<<<< HEAD
from naas_drivers.inputOutput.thinkific import Thinkific
=======
>>>>>>> d4da4fb7
import requests
import os

__version__ = "0.37.0"

__github_repo = "jupyter-naas/drivers"

if os.environ.get("NAAS_DRIVER_LIGHT_INIT"):
    exit()

# In drivers
optimise = Optimise()
cityfalcon = Cityfalcon()
geolocator = Geolocator()
newsapi = Newsapi()
prediction = Prediction()
sentiment = Sentiment()
yahoofinance = Yahoofinance()
pdf = Pdf()
plotly = Plotly()
html = Html()
qonto = Qonto()

# Out drivers
bubble = Bubble()
email = Email()
healthcheck = Healthcheck()
ifttt = Ifttt()
integromat = Integromat()
zappier = Zappier()

# InOut drivers
bobapp = Bobapp()
airtable = Airtable()
jupyter = Jupyter()
ftp = Ftp()
git = Git()
gsheet = Gsheet()
mongo = Mongo()
toucan = Toucan()
hubspot = Hubspot()
<<<<<<< HEAD
thinkific = Thinkific()
=======
>>>>>>> d4da4fb7

__doc_url = "https://naas.gitbook.io/drivers/"


def doc():
    return __doc_url


def version():
    print(__version__)


def get_last_version():
    url = f"https://api.github.com/repos/{__github_repo}/tags"
    response = requests.get(url, headers={"Accept": "application/vnd.github.v3+json"})
    return response.json()[0]["name"]


def up_to_date():
    return get_last_version() == version()<|MERGE_RESOLUTION|>--- conflicted
+++ resolved
@@ -24,10 +24,8 @@
 from naas_drivers.inputOutput.mongo import Mongo
 from naas_drivers.inputOutput.toucan import Toucan
 from naas_drivers.inputOutput.hubspot import Hubspot
-<<<<<<< HEAD
 from naas_drivers.inputOutput.thinkific import Thinkific
-=======
->>>>>>> d4da4fb7
+
 import requests
 import os
 
@@ -69,10 +67,7 @@
 mongo = Mongo()
 toucan = Toucan()
 hubspot = Hubspot()
-<<<<<<< HEAD
 thinkific = Thinkific()
-=======
->>>>>>> d4da4fb7
 
 __doc_url = "https://naas.gitbook.io/drivers/"
 
