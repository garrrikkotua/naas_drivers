import pandas as pd
import requests
from urllib.parse import urlencode
<<<<<<< HEAD
import pydash as _pd

=======
from datetime import datetime
>>>>>>> 64b71b80

class Github:
    @staticmethod
    def get_repository_url(url):
        return url.split("https://github.com/")[-1]
    
    def connect(self, token: str):
        # Init connect
        self.token = token

        # Init headers
        self.headers = {"Authorization": f"token {self.token}"}

        # Init end point
        self.repos = Repositories(self.headers)
        self.users = Users(self.headers)
        self.teams = Teams(self.headers)
        self.projects = Projects(self.headers)

        # Set connexion to active
        self.connected = True
        return self

class Users(Github):
    def __init__(self, headers):
        Github.__init__(self)
        self.headers = headers
    
    def get_profile(self, html_url, url=None):
        """
        Return a dataframe object with 20 columns:
        - LOGIN               object
        - ID                  int64
        - NODE_ID             object
        - GRAVATAR_ID         object
        - TYPE                object
        - SITE_ADMIN          bool
        - NAME                object
        - COMPANY             object
        - BLOG                object
        - LOCATION            object
        - EMAIL               object
        - HIREABLE            object
        - BIO                 object
        - TWITTER_USERNAME    object
        - PUBLIC_REPOS        int64
        - PUBLIC_GISTS        int64
        - FOLLOWERS           int64
        - FOLLOWING           int64
        - CREATED_AT          object
        - UPDATED_AT          object
        
        Parameters
        ----------
        html_url: str:
            User profile url from Github.
            Example : "https://github.com/SanjuEpic"
        """
        if url is None:
            user = html_url.split("github.com/")[-1].split("/")[0]
            url = f"https://api.github.com/users/{user}"
        
        res = requests.get(url, headers=self.headers)
        try:
            res.raise_for_status()
        except requests.HTTPError as e:
            raise(e)
        res_json = res.json()

        # Dataframe
        df = pd.DataFrame([res_json])
        for col in df.columns:
            if col.endswith("url"):
                df = df.drop(col, axis=1)
            if col.endswith("_at"):
                df[col] = df[col].str.replace("T", " ").str.replace("Z", " ")
        return df

class Teams(Github):
    def __init__(self, headers):
        Github.__init__(self)
        self.headers = headers    

    def get_profiles(self, url):
        """
        Return an dataframe object with 14 columns:
        - TEAM              object
        - SLUG              object
        - TEAM_DESCRIPTION  object
        - MEMBER_PROFILE    object
        - GITHUB            object
        - NAME              object
        - EMAIL             object
        - LOCATION          object
        - ORGANIZATION      object
        - BIO               object
        - LOGIN_NAME        object
        - TWITTER           object
        - CREATED_AT        object
        - UPDATED_AT        object
        
        Parameters
        ----------
        url: str:
            teams url from Github.
            Example : "https://github.com/orgs/jupyter-naas/teams"
        """
        # Traverses through multiple teams and all member profiles within each team
        org = url.split("https://github.com/orgs/")[-1].split("/")[0]
        
        member_profiles, teams, slugs, team_descriptions=[],[],[],[]
        data = pd.DataFrame(columns=['TEAM', 'SLUG','TEAM_DESCRIPTION', 'member_profile','GITHUB'])
        page = 1

        while True:
            params = {
                "state": "open",
                "per_page": "100",
                "page": page,
            }
            url = f"https://api.github.com/orgs/{org}/teams?{urlencode(params, safe='(),')}"
            res = requests.get(url, headers=self.headers)
            try:
                res.raise_for_status()
            except requests.HTTPError as e:
                raise(e)
            res_json = res.json()

            if len(res_json) == 0:
                break

            members_details=[]
            for team_info in res_json:
                members_details.append((team_info['name'], team_info['slug'], team_info['description'], team_info['members_url'].strip("{/member}")))


            for info in members_details:
                page_number=1
                while True:
                    members_params ={
                        "state": "open",
                        "per_page": "100",
                        "page": page_number,
                    }

                    url = f"{info[3]}?{urlencode(members_params, safe='(),')}"
                    members = requests.get(url, headers=self.headers, params=members_params)

                    try:
                        members.raise_for_status()
                    except requests.HTTPError as e:
                        raise(e)
                    members_json = members.json()

                    if len(members_json) == 0:
                        break

                    for member in members_json:
                        member_profiles.append(member['url'])
                        teams.append(info[0])
                        slugs.append(info[1])
                        team_descriptions.append(info[2])

                    page_number+=1

            page += 1

        data['TEAM'], data['SLUG'], data['TEAM_DESCRIPTION'], data['member_profile'] = teams, slugs, team_descriptions, member_profiles     
        data['GITHUB'] = org

        for idx, profile in enumerate(data['member_profile']):
            details = requests.get(profile, headers=self.headers, params= params).json()
            data.loc[idx,'NAME'], data.loc[idx,'EMAIL'], data.loc[idx,'LOCATION'] = details['name'], details['email'], details['location']
            data.loc[idx,'ORGANIZATION'], data.loc[idx,'BIO'], data.loc[idx,'LOGIN_NAME'] = details['company'], details['bio'], details['login']
            data.loc[idx,'TWITTER'], data.loc[idx,'CREATED_AT'] = details['twitter_username'], details['created_at']  
            data.loc[idx,'UPDATED_AT'] = details['updated_at']
        return data
    
class Projects(Github):
    def __init__(self, headers):
        Github.__init__(self)
        self.headers = headers
    
    def get(self, url):
        """
        Return an dataframe object with 9 columns:
        - PROJECT_NAME            object
        - PROJECT_DESCRIPTION     object
        - PROJECT_ID              int64
        - PROJECT_CREATED_BY      object
        - PROJECT_CREATED_DATE    object
        - PROJECT_CREATED_TIME    object
        - PROJECT_UPDATED_DATE    object
        - PROJECT_UPDATED_TIME    object
        - PROJECT_COLUMNS_URL     object
        
        Parameters
        ----------
        url: str:
            Projects url from Github.
            Example : "https://github.com/orgs/jupyter-naas/projects"
        """
        projects_df = pd.DataFrame() 
        url = "api.github.com".join(url.split("github.com"))
        page=1
        while True:
            params = {
                "per_page": 100,
                'page': page
            }
            url_link = url + f"?{urlencode(params, safe='(),')}"
            res = requests.get(url_link, headers=self.headers, params=params)

            try:
                res.raise_for_status()
            except requests.HTTPError as e:
                raise(e)
            if len(res.json()) == 0:
                break
            res_json = res.json()

            for idx, project in enumerate(res_json):
                projects_df.loc[idx, 'project_name'] = project.get('name')
                projects_df.loc[idx, 'project_description'] = project.get('body')
                projects_df.loc[idx, 'project_id'] = project.get('number')
                projects_df.loc[idx, 'project_created_by'] = project.get('creator')['login']
                projects_df.loc[idx, 'project_created_date'] = project.get('created_at').strip('Z').split('T')[0]
                projects_df.loc[idx, 'project_created_time'] = project.get('created_at').strip('Z').split('T')[-1]
                projects_df.loc[idx, 'project_updated_date'] = project.get('updated_at').strip('Z').split('T')[0]
                projects_df.loc[idx, 'project_updated_time'] = project.get('updated_at').strip('Z').split('T')[-1]
                projects_df.loc[idx, 'project_columns_url'] = project.get('columns_url')

            page+=1

        projects_df['project_id'] = projects_df.project_id.astype('int')
        return projects_df
    
    def get_comments_from_issues(self, url):
        """
        Returns a list of comments to a particular issue
        
        Parameters
        ----------
        issue comments url: str
        Example: https://github.com/jupyter-naas/awesome-notebooks/issues/359/comments
        """
        issue_comments=[]

        if url.find("api.github.com")==-1:
            url = "api.github.com/repos".join(url.split("github.com"))

        comments = requests.get(url, headers=self.headers)
        try:
            comments.raise_for_status()
        except requests.HTTPError as e:
            raise(e)
        if len(comments.json())==0:
            return 'No comments'
        else:
            for comment in comments.json():
                issue_comments.append(comment['body'])
        return issue_comments
    
    def get_issues(self, projects_url):
        """
        Return an dataframe object with 18 columns:
        - ISSUE_STATUS          object
        - ISSUE_STATE           object
        - LINK_TO_THE_ISSUE     object
        - ISSUE_NUMBER          int64
        - ISSUE_TITLE           object
        - ISSUE_LABELS          object
        - ISSUE_ASSIGNEES       object
        - COMMENTS_TILL_DATE    int64
        - LAST_CREATED__DATE    object
        - LAST_CREATED__TIME    object
        - LAST_UPDATED_DATE     object
        - LAST_UPDATED_TIME     object
        - STALE_ISSUE           object
        - COMMENTS              object
        - LINKED_PR_STATE       object
        - PR_ACTIVITY           object
        - PROJECT_ID            int64
        - PROJECT_NAME          object
        
        Parameters
        ----------
        projects_url: str:
            Projects url from Github.
            Example : "https://github.com/orgs/jupyter-naas/projects"
        """
        df_projects = self.get(projects_url)
        df_issues = pd.DataFrame(columns=['issue_status', 'issue_state'])

        # Gets info from columns present in our roadmap for all active projects
        for _, project in df_projects.iterrows():

            columns = requests.get(project['project_columns_url'], headers=self.headers).json()
            issue_status, issue_urls=[],[]
            for column in columns:
                page=1
                while True:
                    params = {
                        'per_page':100,
                        'page':page
                    }
                    card_url = column['cards_url']+ f"?{urlencode(params, safe='(),')}"
                    issues = requests.get(card_url, headers=self.headers)
                    try:
                        issues.raise_for_status()
                    except requests.HTTPError as e:
                        raise(e)
                    if len(issues.json()) == 0:
                        break
                    for issue in issues.json():
                        if issue.get('content_url') is not None:                        
                            issue_urls.append(issue.get('content_url'))
                            issue_status.append(column['name'])
                    page+=1

            df_issues['issue_status'] = issue_status

            for idx, url in enumerate(issue_urls):
                issue = requests.get(url, headers=self.headers)
                try:
                    issue.raise_for_status()
                except requests.HTTPError as e:
                    raise(e)
                issue = issue.json()
                # information to be extracted are below
                df_issues.loc[idx, 'link_to_the_issue'], df_issues.loc[idx, 'issue_number'] = issue['html_url'], issue['number']
                df_issues.loc[idx, 'issue_title'], df_issues.loc[idx, 'issue_state'] = issue['title'], issue['state']

                labels= []
                for label in issue['labels']:
                    labels.append(label.get('name'))
                df_issues.loc[idx, 'issue_labels'] = ", ".join(labels)

                assigned=[]
                for assignee in issue['assignees']:
                    assigned.append(assignee.get('login'))
                if assigned==[]:
                    df_issues.loc[idx, 'issue_assignees'] = 'None'
                else:
                    df_issues.loc[idx, 'issue_assignees'] = ", ".join(assigned)

                df_issues.loc[idx, 'comments_till_date'] = issue['comments']

                df_issues.loc[idx, 'last_created_date'] = issue.get('created_at').strip('Z').split('T')[0]
                df_issues.loc[idx, 'last_created_time'] = issue.get('created_at').strip('Z').split('T')[-1]
                df_issues.loc[idx, 'last_updated_date'] = issue.get('updated_at').strip('Z').split('T')[0]
                df_issues.loc[idx, 'last_updated_time'] = issue.get('updated_at').strip('Z').split('T')[-1]

                if df_issues.loc[idx, 'issue_status']!='Backlog':
                    date_format = "%Y-%m-%d"
                    delta = datetime.now() - datetime.strptime(df_issues.loc[idx, 'last_updated_date'], date_format)
                    df_issues.loc[idx, 'stale_issue'] = f'No activity since {delta.days} days'
                else:
                    df_issues.loc[idx, 'stale_issue'] = 'None'

                df_issues.loc[idx, 'comments'] = str(self.get_comments_from_issues(issue['comments_url']))

                try:
                    pr = requests.get(issue.get('pull_request')['url'], headers= self.headers).json()
                    df_issues.loc[idx, 'linked_pr_state'] = pr.get('state')

                    date_format = "%Y-%m-%d"
                    delta = datetime.now() - datetime.strptime(pr.get('updated_at').split('T')[0], date_format)
                    df_issues.loc[idx, 'PR_activity'] = f'No activity since {delta.days} days'

                except Exception:
                    df_issues.loc[idx, 'linked_pr_state'] = 'None'
                    df_issues.loc[idx, 'PR_activity'] = 'None'

            df_issues['project_id'] = [df_projects.project_id.values[0]]*df_issues.shape[0]
            df_issues['project_name'] = [df_projects.project_name.values[0]]*df_issues.shape[0]
            df_issues['issue_number'] = df_issues['issue_number'].apply(lambda x: int(x))
            df_issues['comments_till_date'] = df_issues['comments_till_date'].apply(lambda x: int(x))

        return df_issues

class Repositories(Github):
    def __init__(self, headers):
        Github.__init__(self)
        self.headers = headers

    def get_commits(self, url):
        """
        Return an dataframe object with 11 columns:
        - ID                   object
        - MESSAGE              object
        - AUTHOR_DATE          date
        - AUTHOR_NAME          object
        - AUTHOR_EMAIL         object
        - COMMITTER_DATE       date
        - COMMITTER_NAME       object
        - COMMITTER_EMAIL      object
        - COMMENTS_COUNT       int
        - VERIFICATION_REASON  object
        - VERIFICATION_STATUS  object

        Parameters
        ----------
        repository: str:
            Repository url from Github.
            Example : "https://github.com/jupyter-naas/awesome-notebooks"
        """
        # Get organisation and repository from url
        repository = Github.get_repository_url(url)

        # Get commits
        commits = []
        page = 1
        while True:
            params = {
                "state": "open",
                "per_page": "100",
                "page": page,
            }
            url = f"https://api.github.com/repos/{repository}/commits?{urlencode(params, safe='(),')}"
            res = requests.get(url, headers=self.headers)
            try:
                res.raise_for_status()
            except requests.HTTPError as e:
                raise (e)
            res_json = res.json()

            if len(res_json) == 0:
                break
            for r in res_json:
                commit = {
                    "ID": _pd.get(r, "sha"),
                    "MESSAGE": _pd.get(r, "commit.message"),
                    "AUTHOR_DATE": _pd.get(r, "commit.author.date")
                    .replace("T", " ")
                    .replace("Z", ""),
                    "AUTHOR_NAME": _pd.get(r, "commit.author.name"),
                    "AUTHOR_EMAIL": _pd.get(r, "commit.author.email"),
                    "COMMITTER_DATE": _pd.get(r, "commit.committer.date")
                    .replace("T", " ")
                    .replace("Z", ""),
                    "COMMITTER_NAME": _pd.get(r, "commit.committer.name"),
                    "COMMITTER_EMAIL": _pd.get(r, "commit.committer.email"),
                    "COMMENTS_COUNT": _pd.get(r, "commit.comment_count"),
                    "VERIFICATION_REASON": _pd.get(r, "commit.verification.reason"),
                    "VERIFICATION_STATUS": _pd.get(r, "commit.verification.verified"),
                }
                commits.append(commit)
            page += 1
        # Return dataframe
        df = pd.DataFrame(commits)
        df["AUTHOR_DATE"] = pd.to_datetime(df["AUTHOR_DATE"])
        df["COMMITTER_DATE"] = pd.to_datetime(df["COMMITTER_DATE"])
        return df

    def get_stargazers(self, url):
        """
        Return an dataframe object with 6 columns:
        - LOGIN       object
        - ID          int64
        - URL         object
        - TYPE        object
        - SITE_ADMIN  bool
        - STARRED_AT  object

        Parameters
        ----------
        repository: str:
            Repository url from Github.
            Example : "https://github.com/jupyter-naas/awesome-notebooks"
        """
        # Get organisation and repository from url
        repository = Github.get_repository_url(url)

        # Custom headers
        headers = self.headers
        headers["Accept"] = "application/vnd.github.v3.star+json"

        df = pd.DataFrame()
        page = 1
        while True:
            params = {
                "per_page": "100",
                "page": page,
            }
            url = f"https://api.github.com/repos/{repository}/stargazers?{urlencode(params, safe='(),')}"
            res = requests.get(url, headers=headers)
            try:
                res.raise_for_status()
            except requests.HTTPError as e:
                raise (e)
            res_json = res.json()

            if len(res_json) == 0:
                break
            for json in res_json:
                starred_at = json.get("starred_at")
                user = json.get("user")
                tmp = pd.DataFrame([user])
                tmp["starred_at"] = starred_at
                df = pd.concat([df, tmp], axis=0)
            page += 1

        # Cleaning
        for col in df.columns:
            if col.endswith("_url") or col.endswith("_id"):
                df = df.drop(col, axis=1)
            if col.endswith("_at"):
                df[col] = df[col].str.replace("T", " ").str.replace("Z", " ")
        df.columns = df.columns.str.upper()
        return df
    
    def get_comments_from_issues(self, url):
        """
        Returns a list of comments to a particular issue
        
        Parameters
        ----------
        issue comments url: str
        Example: https://github.com/jupyter-naas/awesome-notebooks/issues/359/comments
        """
        issue_comments=[]

        if url.find("api.github.com")==-1:
            url = "api.github.com".join(url.split("github.com"))

        comments = requests.get(url, headers=self.headers)
        try:
            comments.raise_for_status()
        except requests.HTTPError as e:
            raise(e)
        if len(comments.json())==0:
            return 'No comments'
        else:
            for comment in comments.json():
                issue_comments.append(comment['body'])
        return issue_comments

    def get_issues(self, url):
        """
        Return an dataframe object with 15 columns:
        - LINK_TO_THE_ISSUE      object
        - ISSUE_NUMBER           int64
        - ISSUE_TITLE            object
        - ISSUE_STATE            object
        - ISSUE_ID               int64
        - ISSUE_LABELS           object
        - ISSUE_ASSIGNEES        object
        - COMMENTS_TILL_DATE     int64
        - LAST_CREATED_DATE      object
        - LAST_CREATED_TIME      object
        - LAST_UPDATED_DATE      object
        - LAST_UPDATED_TIME      object
        - COMMENTS               object
        - LINKED_PR_STATE        object
        - PR_ACTIVITY            object

        Parameters
        ----------
        repository: str:
            Repository url from Github.
            Example : "https://github.com/jupyter-naas/awesome-notebooks"
        """
        # Get organisation and repository from url
        repository = Github.get_repository_url(url)
        
        df = pd.DataFrame()
        page = 1
        while True:
            params = {
                "per_page": "100",
                "page": page,
            }
            url = f"https://api.github.com/repos/{repository}/issues?{urlencode(params, safe='(),')}"
            res = requests.get(url, headers=self.headers)
            try:
                res.raise_for_status()
            except requests.HTTPError as e:
                raise(e)
            res_json = res.json()
            if len(res_json) == 0:
                break

            for idx, issue in enumerate(res_json):
                df.loc[idx, 'link_to_the_issue'], df.loc[idx, 'issue_number'] = issue['html_url'], issue['number']
                df.loc[idx, 'issue_title'], df.loc[idx, 'issue_state'] = issue['title'], issue['state']
                df.loc[idx, 'issue_id'] = issue['id']
                labels= []
                for label in issue['labels']:
                    labels.append(label.get('name'))
                if labels==[]:
                    df.loc[idx, 'issue_labels'] = 'None'
                else:
                    df.loc[idx, 'issue_labels'] = ", ".join(labels)

                assigned=[]
                for assignee in issue['assignees']:
                    assigned.append(assignee.get('login'))
                if assigned==[]:
                    df.loc[idx, 'issue_assignees'] = 'None'
                else:
                    df.loc[idx, 'issue_assignees'] = ", ".join(assigned)

                df.loc[idx, 'comments_till_date'] = issue['comments']

                df.loc[idx, 'last_created_date'] = issue.get('created_at').strip('Z').split('T')[0]
                df.loc[idx, 'last_created_time'] = issue.get('created_at').strip('Z').split('T')[-1]
                df.loc[idx, 'last_updated_date'] = issue.get('updated_at').strip('Z').split('T')[0]
                df.loc[idx, 'last_updated_time'] = issue.get('updated_at').strip('Z').split('T')[-1]

                df.loc[idx, 'comments'] = str(self.get_comments_from_issues(issue['comments_url']))

                try:
                    pr = requests.get(issue.get('pull_request')['url'], headers= self.headers).json()
                    df.loc[idx, 'linked_pr_state'] = pr.get('state')

                    date_format = "%Y-%m-%d"
                    delta = datetime.now() - datetime.strptime(df.loc[idx, 'last_updated_date'], date_format)
                    df.loc[idx, 'PR_activity'] = f'No activity since {delta.days} days'

                except Exception:
                    df.loc[idx, 'linked_pr_state'] = 'None'
                    df.loc[idx, 'PR_activity'] = 'None'
            page+=1

        df['issue_id'] = df.issue_id.astype('int')
        df['comments_till_date'] = df.comments_till_date.astype('int')
        df['issue_number'] = df.issue_number.astype('int')

        return df
    
    def get_pulls(self, url):
        """
        Return an dataframe object with 15 columns:
        - ID                      int64
        - ISSUE_URL               object
        - PR_NUMBER               int64
        - PR_STATE                object
        - TITLE                   object
        - FIRST_CREATED_DATE      object
        - FIRST_CREATED_TIME      object
        - LAST_UPDATED_DATE       object
        - LAST_UPDATED_TIME       object
        - COMMITS_URL             object
        - REVIEW_COMMENTS_URL     object
        - ISSUE_COMMENTS_URL      object
        - ASSIGNEES               object
        - REQUESTED_REVIEWERS     object
        - PR_ACTIVITY             object

        Parameters
        ----------
        repository: str:
            Repository url from Github.
            Example : "https://github.com/jupyter-naas/awesome-notebooks"
        """
        # Get organisation and repository from url
        repository = Github.get_repository_url(url)
        
        df = pd.DataFrame()
        page = 1
        while True:
            params = {
                "per_page": "100",
                "page": page,
            }
            url = f"https://api.github.com/repos/{repository}/pulls?{urlencode(params, safe='(),')}"
            res = requests.get(url, headers=self.headers)
            try:
                res.raise_for_status()
            except requests.HTTPError as e:
                raise(e)
            res_json = res.json()
            if len(res_json) == 0:
                break

            for idx, r in enumerate(res_json):
                if r.get('state') == 'open':
                    df.loc[idx, 'id'] = r.get('id')
                    df.loc[idx, 'issue_url'] = r.get('issue_url')
                    df.loc[idx, 'PR_number'] = r.get('number')
                    df.loc[idx, 'PR_state'] = 'open'
                    df.loc[idx, 'Title'] = r.get('title')

                    df.loc[idx, 'first_created_date'] = r.get('created_at').strip('Z').split('T')[0]
                    df.loc[idx, 'first_created_time'] = r.get('created_at').strip('Z').split('T')[-1]
                    df.loc[idx, 'last_updated_date'] = r.get('updated_at').strip('Z').split('T')[0]
                    df.loc[idx, 'last_updated_time'] = r.get('updated_at').strip('Z').split('T')[-1]

                    df.loc[idx, 'commits_url'] = r.get('commits_url')
                    df.loc[idx, 'review_comments_url'] = r.get('review_comments_url')
                    df.loc[idx, 'issue_comments_url'] = r.get('comments_url')

                    assignees_lst, reviewers_lst=[],[]
                    for assignee in r.get('assignees'):
                        assignees_lst.append(assignee.get('login'))
                    for reviewer in r.get('requested_reviewers'):
                        reviewers_lst.append(reviewer.get('login'))

                    if assignees_lst==[]:
                        df.loc[idx, 'assignees'] = 'None'
                    elif assignees_lst:
                        df.loc[idx, 'assignees'] = ", ".join(assignees_lst)

                    if reviewers_lst==[]:
                        df.loc[idx, 'requested_reviewers'] = 'None'
                    elif reviewers_lst:
                        df.loc[idx, 'requested_reviewers'] = ", ".join(reviewers_lst)

                    date_format = "%Y-%m-%d"
                    delta = datetime.now() - datetime.strptime(df.loc[idx, 'last_updated_date'], date_format)
                    df.loc[idx, 'PR_activity'] = f'No activity since {delta.days} days'

                df['PR_number'] = df.PR_number.astype('int')
                df.id = df.id.astype('int')

            page+=1

        return df<|MERGE_RESOLUTION|>--- conflicted
+++ resolved
@@ -1,12 +1,8 @@
 import pandas as pd
 import requests
 from urllib.parse import urlencode
-<<<<<<< HEAD
 import pydash as _pd
-
-=======
 from datetime import datetime
->>>>>>> 64b71b80
 
 class Github:
     @staticmethod
