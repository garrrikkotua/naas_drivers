--- conflicted
+++ resolved
@@ -936,20 +936,9 @@
             if activity_id is None:
                 return "Please enter a valid post_url or activity_id"
         req_url = f"{LINKEDIN_API}/post/getStats?activity_id={activity_id}"
-<<<<<<< HEAD
-        headers = {"Content-Type": "application/json"}
-        res = requests.post(req_url, json=self.cookies, headers=headers)
-        try:
-            res.raise_for_status()
-        except requests.HTTPError as e:
-            return e
-        res_json = res.json()
-        return pd.DataFrame(res_json)
-=======
         res = requests.post(req_url, json=self.cookies, headers=HEADERS)
         res.raise_for_status()
         return pd.DataFrame(res.json()).reset_index(drop=True)
->>>>>>> 64b71b80
 
     def get_polls(self, post_url, activity_id=None):
         """
@@ -981,20 +970,9 @@
             if activity_id is None:
                 return "Please enter a valid post_url or activity_id"
         req_url = f"{LINKEDIN_API}/post/getPolls?activity_id={activity_id}"
-<<<<<<< HEAD
-        headers = {"Content-Type": "application/json"}
-        res = requests.post(req_url, json=self.cookies, headers=headers)
-        try:
-            res.raise_for_status()
-        except requests.HTTPError as e:
-            return e
-        res_json = res.json()
-        return pd.DataFrame(res_json)
-=======
         res = requests.post(req_url, json=self.cookies, headers=HEADERS)
         res.raise_for_status()
         return pd.DataFrame(res.json()).reset_index(drop=True)
->>>>>>> 64b71b80
 
     def get_comments(self, url):
         req_url = f"{LINKEDIN_API}/post/getComments?post_link={url}"
