--- conflicted
+++ resolved
@@ -1,12 +1,8 @@
-<<<<<<< HEAD
-## 0.1.7 (2020-10-04)
-=======
 ## 0.2.0b0 (2020-10-04)
 
 ### Feat
 
 - add new ci for dev branch
->>>>>>> 0fae4bfc
 
 ### Fix
 
