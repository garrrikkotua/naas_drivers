<<<<<<< HEAD
## 0.35.0b1 (2020-11-19)

### Feat

- **jupyter**: add default token

## 0.35.0b0 (2020-11-17)

## 0.34.5 (2020-11-17)

### Fix

- **email**: args

## 0.34.4 (2020-11-14)

### Fix

- **jupyter**: token

## 0.34.3 (2020-11-14)

### Fix

- **airtable**: connector

## 0.34.2 (2020-11-14)

### Fix

- **jupyter**: use normal token to connect
- **airtable**: send

## 0.34.1 (2020-11-14)

### Fix

- **airtable**: connector

## 0.34.0 (2020-11-13)

### Feat

- add jupyter authorize

## 0.33.0 (2020-11-12)

### Feat

- add change_password_user

## 0.32.0 (2020-11-11)

### Feat

- **thinkific**: add course_reviews

## 0.31.1 (2020-11-10)

### Fix

- **thinkific**: use api as expected with subdomain

## 0.31.0 (2020-11-10)

### Feat

- **thinkific**: add v0 connector

## 0.30.1 (2020-11-10)

### Fix

- **html**: connector

## 0.30.0 (2020-11-09)

### Feat

- **jupyter**: add list and delete users

## 0.30.0b0 (2020-11-09)

## 0.29.3 (2020-11-09)

### Fix

- remove docker build
- remove docker build

## 0.29.2 (2020-11-09)

### Fix

- **bobapp**: use send instead of insert
- **bobapp**: use send instead of insert

## 0.29.1 (2020-11-09)

### Fix

- bobapp print
- bobapp print

## 0.29.0 (2020-11-09)

### Feat

- add canny
- add canny

## 0.28.1 (2020-11-09)

### Fix

- add print when file creating
- add print when file creating

## 0.28.0 (2020-11-09)

### Feat

- **html**: add utils
- **html**: add utils

## 0.27.2 (2020-11-09)

### Fix

- connect return self
- connect return self
- **gsheet**: fix connect
- **gsheet**: fix connect

## 0.27.1 (2020-11-09)

### Fix

- **bobapp**: create_or_update function
- **bobapp**: create_or_update function

## 0.27.0 (2020-11-04)

### Feat

- **html**: table
- **html**: table

## 0.26.1 (2020-11-04)

### Fix

- **html**: padding
- **html**: padding

## 0.26.0 (2020-11-04)

### Feat

- **plotly**: allow show or not graph
- **plotly**: allow show or not graph
- **prediction**: add concat_label feature
- **prediction**: add concat_label feature

## 0.25.6 (2020-11-04)

### Fix

- **plotly**: colors for ma20 ma50
- **plotly**: colors for ma20 ma50

## 0.25.5 (2020-11-04)

### Fix

- **plotly**: allow any moving average
- **plotly**: allow any moving average

## 0.25.4 (2020-11-04)

### Fix

- bobapp remove token in services
- bobapp remove token in services

## 0.25.3 (2020-11-04)

### Fix

- **jupyter**: create_user
- **jupyter**: create_user

## 0.25.2 (2020-11-04)

### Fix

- allow connect default api newapi cityfalcon
- allow connect default api newapi cityfalcon

## 0.25.1 (2020-11-04)

### Fix

- **cityfalcon**: change default field for logo
- **cityfalcon**: change default field for logo

## 0.25.0 (2020-11-04)

### Feat

- **optimise**: add optimise lib for eavy df
- **optimise**: add optimise lib for eavy df

## 0.24.24 (2020-11-04)

### Fix

- **cityfalcon**: add wrong field name when error
- **cityfalcon**: add wrong field name when error

## 0.24.23 (2020-11-04)

### Fix

- error in mongo connector
- error in mongo connector

## 0.24.22 (2020-11-03)

### Fix

- **mongo**: allow get client
- **mongo**: allow get client

## 0.24.21 (2020-11-03)

### Fix

- import errors
- import errors

## 0.24.20 (2020-11-03)

### Fix

- setup config
- setup config

## 0.24.19 (2020-11-03)

### Fix

- import
- import

## 0.24.18 (2020-11-03)

### Fix

- path import
- path import

## 0.24.17 (2020-11-03)

### Fix

- build
- build

## 0.24.16 (2020-11-03)

### Fix

- **ftp**: code smell
- **ftp**: code smell

## 0.24.15 (2020-11-03)

### Fix

- code smells
- code smells

## 0.24.14 (2020-11-03)

### Fix

- code smells
- code smells
- code smells use const
- code smells use const

## 0.24.13 (2020-11-03)

### Fix

- error class naming
- error class naming

## 0.24.12 (2020-11-03)

### Fix

- code smells
- code smells

## 0.24.11 (2020-11-03)

### Fix

- **plotly**: add missing self
- **plotly**: add missing self

## 0.24.10 (2020-11-03)

### Fix

- code smells prediction
- code smells prediction

## 0.24.9 (2020-11-03)

### Fix

- code smells Out_Driver
- code smells Out_Driver

## 0.24.8 (2020-11-03)

### Fix

- **toucan**: code smel
- **toucan**: code smel

## 0.24.7 (2020-11-03)

### Fix

- error
- error

## 0.24.6 (2020-11-03)

### Fix

- halthchecks
- halthchecks

## 0.24.5 (2020-11-03)

### Fix

- naming
- naming

## 0.24.4 (2020-11-03)

### Fix

- arg name to better naming for bobapp api
- arg name to better naming for bobapp api

## 0.24.3 (2020-11-03)

### Fix

- bobapp functions location
- bobapp functions location

## 0.24.2 (2020-11-03)

### Fix

- BOBAPP_API env var
- BOBAPP_API env var

## 0.24.1 (2020-11-02)

### Fix

- cityfalcon logo field
- cityfalcon logo field

## 0.24.0 (2020-11-02)

### Fix

- class parent
- class parent
- start prediction with last know day
- start prediction with last know day
- plot stock if no company
- plot stock if no company
- naming
- naming
- airtable connector convertor
- airtable connect
- for dk connect

### Feat

- **cityfalcon**: add date
- **cityfalcon**: add date
- expose sentiment categorize
- expose sentiment categorize

## 0.23.4 (2020-11-02)

### Fix

- airtable connector convertor
- airtable connect

## 0.23.3 (2020-11-02)

### Fix

- for dk connect

## 0.23.2 (2020-10-29)

### Fix

- sentiment analysis
- sentiment analysis

## 0.23.1 (2020-10-29)

### Fix

- **newsapi**: add missing import
- **newsapi**: add missing import

## 0.23.0 (2020-10-29)

### Feat

- **newsapi**: :sparkles: add newsapi driver
- **newsapi**: :sparkles: add newsapi driver

## 0.22.1 (2020-10-29)

### Fix

- **cityfalcon**: allow default config for cityfalcon
- **cityfalcon**: allow default config for cityfalcon

## 0.22.0 (2020-10-29)

### Feat

- **plotly**: allow multi export
- **plotly**: allow multi export

## 0.21.0 (2020-10-27)

### Feat

- **jupyter**: add create_user
- **jupyter**: add create_user

## 0.20.1 (2020-10-27)

### Fix

- add doc function
- add doc function

## 0.20.0 (2020-10-27)

### Feat

- add jupyter drivers
- add jupyter drivers

## 0.19.0 (2020-10-27)

### Feat

- add linechart simple in plot and candlestick
- add linechart simple in plot and candlestick

## 0.18.12 (2020-10-27)

### Fix

- prediction with prediction_type COMPOUND default
- prediction with prediction_type COMPOUND default

## 0.18.11 (2020-10-27)

### Fix

- readme
- readme

## 0.18.10 (2020-10-27)

### Fix

- remove update description
- remove update description

## 0.18.9 (2020-10-26)

### Fix

- show only open or close on stock plotly
- show only open or close on stock plotly

## 0.18.8 (2020-10-26)

### Fix

- remove useless plot var
- remove useless plot var

## 0.18.7 (2020-10-26)

### Fix

- allow multi company group
- allow multi company group

## 0.18.6 (2020-10-26)

### Fix

- predict for multi company
- predict for multi company

## 0.18.5 (2020-10-26)

### Fix

- prediction
- prediction

## 0.18.4 (2020-10-26)

### Fix

- prediction work with yahoo and plotly
- prediction work with yahoo and plotly

## 0.18.3 (2020-10-26)

### Fix

- prediction
- prediction

## 0.18.2 (2020-10-26)

### Fix

- import airtable
- import airtable

## 0.18.1 (2020-10-25)

### Fix

- allow HealthCheck to connect
- allow HealthCheck to connect

## 0.18.0 (2020-10-25)

### Feat

- deploy new singleuser
- deploy new singleuser
- deploy new singleuser
- deploy new singleuser
- switch all drivers to nocall
- switch all drivers to nocall

### Fix

- airtable
- airtable

## 0.17.0 (2020-10-22)

### Feat

- mix all ftp libs
- mix all ftp libs

## 0.16.0 (2020-10-21)

### Feat

- add update check
- add update check

## 0.15.3 (2020-10-21)

### Fix

- plotly for not supported
- plotly for not supported

## 0.15.2 (2020-10-21)

### Fix

- plotly html remove
- plotly html remove

## 0.15.1 (2020-10-21)

### Fix

- allow plotly export jpeg
- allow plotly export jpeg

## 0.15.0 (2020-10-21)

### Feat

- add integromat
- add integromat

## 0.14.2 (2020-10-21)

### Fix

- ifft issue who don't return json
- ifft issue who don't return json

## 0.14.1 (2020-10-21)

### Fix

- simplify gsheet driver
- simplify gsheet driver

## 0.14.0 (2020-10-21)

### Feat

- split plot in plotly and yahoo
- split plot in plotly and yahoo

## 0.13.1 (2020-10-19)

### Fix

- build ci
- build ci

## 0.13.0 (2020-10-19)

### Feat

- **ifttt**: :sparkles: add ifttt connector
- **ifttt**: :sparkles: add ifttt connector

## 0.12.0 (2020-10-19)

### Feat

- **bubble**: :sparkles: add bubble connector
- **bubble**: :sparkles: add bubble connector

## 0.11.0 (2020-10-19)

### Feat

- **zappier**: :zap: create zappier connector
- **zappier**: :zap: create zappier connector

## 0.10.0 (2020-10-19)

### Feat

- **airtable**: :sparkles: add airtable
- **airtable**: :sparkles: add airtable

## 0.9.13 (2020-10-16)

### Fix

- python version build to 8
- python version build to 8

## 0.9.12 (2020-10-16)

### Fix

- tensorflow error version
- tensorflow error version

## 0.9.11 (2020-10-16)

### Fix

- embed_small_app_slide
- embed_small_app_slide

## 0.9.10 (2020-10-15)

### Fix

- **gsheets**: comment test for now
- **gsheets**: comment test for now

## 0.9.9 (2020-10-15)

### Fix

- add missing lib
- add missing lib

## 0.9.8 (2020-10-15)

## 0.9.7 (2020-10-15)

### Fix

- ci typo pr check

## 0.9.6 (2020-10-14)

### Fix

- **html**: :bug: Correct preview text

## 0.9.5 (2020-10-14)

### Fix

- :sparkles: refactor name and follow good practice
- **gsheet**: fix google spreadsheet driver
- ci typo pr check
- **html**: :bug: Correct preview text
- :sparkles: refactor name and follow good practice
- **html**: :bug: fix display feature
- **html**: :bug: fix display into jupyter
- **html**: :bug: font familly
- **ftp**: :bug: add missign toucan_ftp
- **html**: :bug: rename default button
- **plot**: :sparkles: add moving average
- update to AGPL
- **gsheet**: fix google spreadsheet driver

### Feat

- **ftp**: :sparkles: add ftp toucan lib and fix ftps lib
- **ci**: :sparkles: add pandas datareader

## 0.9.4 (2020-10-13)

### Fix

- **html**: :bug: fix display feature

## 0.9.3 (2020-10-13)

### Fix

- **html**: :bug: fix display into jupyter

## 0.9.2 (2020-10-13)

### Fix

- **html**: :bug: font familly

## 0.9.1 (2020-10-12)

### Fix

- **ftp**: :bug: add missign toucan_ftp

## 0.9.0 (2020-10-12)

### Feat

- **ftp**: :sparkles: add ftp toucan lib and fix ftps lib

## 0.8.3 (2020-10-12)

### Fix

- **html**: :bug: rename default button

## 0.8.2 (2020-10-12)

### Fix

- **plot**: :sparkles: add moving average

## 0.8.1 (2020-10-12)

### Fix

- update to AGPL

## 0.8.0 (2020-10-12)

### Feat

- **ci**: :sparkles: add pandas datareader

## 0.7.4 (2020-10-12)

### Fix

- **citifalcon**: :bug: fix typo
- **citifalcon**: :bug: fix typo

## 0.7.3 (2020-10-11)

### Fix

- **citifalcon**: :bug: fix get image\
- **citifalcon**: :bug: fix get image\

## 0.7.2 (2020-10-11)

### Fix

- **plot**: :bug: allow 0 value, for date_to
- **plot**: :bug: allow 0 value, for date_to

## 0.7.1 (2020-10-11)

### Fix

- **html**: :sparkles: allow change order to template
- **html**: :sparkles: allow change order to template

## 0.7.0 (2020-10-11)

### Feat

- **citifalcon**: :sparkles: add limit in get
- **citifalcon**: :sparkles: add limit in get

## 0.6.2 (2020-10-11)

### Fix

- **plot**: :bug: dont remove html if already exist
- **plot**: :bug: dont remove html if already exist

## 0.6.1 (2020-10-11)

### Fix

- **plot**: :sparkles: allow stock to be only one
- **plot**: :sparkles: allow stock to be only one

## 0.6.0 (2020-10-11)

### Feat

- **plot**: :sparkles: allow date to be number
- **plot**: :sparkles: allow date to be number
- **citifalcon**: :sparkles: add cityfalcon api + refactor html lib to make it simple
- **html**: :sparkles: add new html lib
- add PR linter

### Fix

- **html**: :bug: fix order link args
- **html**: :art: auto add uid to image to alow user send new image with same name
- triger ci build
- **html**: change table to support mode usecase
- **ci**: :bug: use latest ref for build naas
- **html**: :bug: change color of subsubtitle
- **html**: :bug: fix subtitle of title
- :green_heart: fix event who is send to naas build
- **html**: :bug: fix missing module
- **plot**: :bug: add default css to all css
- add upgrade before install
- :green_heart: create our own github action
- :bug: ci fix
- :bug: fix build docker image
- force deploy to dockerhub
- :bug: fix append error in scatter chart

### Refactor

- **html**: :art: use kwargs
- **html**: :truck: tempalte_basic t0 main

### Perf

- :construction_worker: add cache for faster build

## 0.2.2b0 (2020-10-06)

## 0.35.0b0 (2020-11-17)

## 0.30.0b0 (2020-11-09)

### Fix

- remove docker build
- **bobapp**: use send instead of insert
- bobapp print
- add print when file creating
- connect return self
- **gsheet**: fix connect
- **bobapp**: create_or_update function
- **html**: padding
- **plotly**: colors for ma20 ma50
- **plotly**: allow any moving average
- bobapp remove token in services
- **jupyter**: create_user
- allow connect default api newapi cityfalcon
- **cityfalcon**: change default field for logo
- **cityfalcon**: add wrong field name when error
- error in mongo connector
- **mongo**: allow get client
- import errors
- setup config
- import
- path import
- build
- **ftp**: code smell
- code smells
- code smells
- code smells use const
- error class naming
- code smells
- **plotly**: add missing self
- code smells prediction
- code smells Out_Driver
- **toucan**: code smel
- error
- halthchecks
- naming
- arg name to better naming for bobapp api
- bobapp functions location
- BOBAPP_API env var
- cityfalcon logo field
- class parent
- start prediction with last know day
- plot stock if no company
- naming
- airtable connector convertor
- airtable connect
- for dk connect
- sentiment analysis
- **newsapi**: add missing import
- **cityfalcon**: allow default config for cityfalcon
- add doc function
- prediction with prediction_type COMPOUND default
- readme
- remove update description
- show only open or close on stock plotly
- remove useless plot var
- allow multi company group
- predict for multi company
- prediction
- prediction work with yahoo and plotly
- prediction
- import airtable
- allow HealthCheck to connect
- airtable
- plotly for not supported
- plotly html remove
- allow plotly export jpeg
- ifft issue who don't return json
- simplify gsheet driver
- build ci
- python version build to 8
- tensorflow error version
- embed_small_app_slide
- **gsheets**: comment test for now
- add missing lib
- **gsheet**: fix google spreadsheet driver
- ci typo pr check
- **html**: :bug: Correct preview text
- :sparkles: refactor name and follow good practice
- **html**: :bug: fix display feature
- **html**: :bug: fix display into jupyter
- **html**: :bug: font familly
- **ftp**: :bug: add missign toucan_ftp
- **html**: :bug: rename default button
- **plot**: :sparkles: add moving average
- update to AGPL
- **citifalcon**: :bug: fix typo
- **citifalcon**: :bug: fix get image\
- **plot**: :bug: allow 0 value, for date_to
- **html**: :sparkles: allow change order to template
- **plot**: :bug: dont remove html if already exist
- **plot**: :sparkles: allow stock to be only one
- **html**: :bug: fix order link args
- **html**: :art: auto add uid to image to alow user send new image with same name
- triger ci build
- **html**: change table to support mode usecase
- **ci**: :bug: use latest ref for build naas
- **html**: :bug: change color of subsubtitle
- **html**: :bug: fix subtitle of title
- :green_heart: fix event who is send to naas build
- **html**: :bug: fix missing module
- **plot**: :bug: add default css to all css
- add upgrade before install
- :green_heart: create our own github action
- :bug: ci fix
- :bug: fix build docker image
- force deploy to dockerhub
- :bug: fix append error in scatter chart

### Feat

- add canny
- **html**: add utils
- **html**: table
- **plotly**: allow show or not graph
- **prediction**: add concat_label feature
- **optimise**: add optimise lib for eavy df
- **cityfalcon**: add date
- expose sentiment categorize
- **newsapi**: :sparkles: add newsapi driver
- **plotly**: allow multi export
- **jupyter**: add create_user
- add jupyter drivers
- add linechart simple in plot and candlestick
- deploy new singleuser
- deploy new singleuser
- switch all drivers to nocall
- mix all ftp libs
- add update check
- add integromat
- split plot in plotly and yahoo
- **ifttt**: :sparkles: add ifttt connector
- **bubble**: :sparkles: add bubble connector
- **zappier**: :zap: create zappier connector
- **airtable**: :sparkles: add airtable
- **ftp**: :sparkles: add ftp toucan lib and fix ftps lib
- **ci**: :sparkles: add pandas datareader
- **citifalcon**: :sparkles: add limit in get
- **plot**: :sparkles: allow date to be number
- **citifalcon**: :sparkles: add cityfalcon api + refactor html lib to make it simple
- **html**: :sparkles: add new html lib
- add PR linter

### Refactor

- **html**: :art: use kwargs
- **html**: :truck: tempalte_basic t0 main

### Perf

- :construction_worker: add cache for faster build

## 0.2.2b0 (2020-10-06)
=======
## 0.34.6 (2020-11-26)

### Fix

- export screenshotmap
>>>>>>> 777971f6

## 0.34.5 (2020-11-17)

### Fix

- **email**: args

## 0.34.4 (2020-11-14)

### Fix

- **jupyter**: token

## 0.34.3 (2020-11-14)

### Fix

- **airtable**: connector

## 0.34.2 (2020-11-14)

### Fix

- **jupyter**: use normal token to connect
- **airtable**: send

## 0.34.1 (2020-11-14)

### Fix

- **airtable**: connector

## 0.34.0 (2020-11-13)

### Feat

- add jupyter authorize

## 0.33.0 (2020-11-12)

### Feat

- add change_password_user

## 0.32.0 (2020-11-11)

### Feat

- **thinkific**: add course_reviews

## 0.31.1 (2020-11-10)

### Fix

- **thinkific**: use api as expected with subdomain

## 0.31.0 (2020-11-10)

### Feat

- **thinkific**: add v0 connector

## 0.30.1 (2020-11-10)

### Fix

- **html**: connector

## 0.30.0 (2020-11-09)

### Feat

- **jupyter**: add list and delete users

## 0.29.3 (2020-11-09)

### Fix

- remove docker build

## 0.29.2 (2020-11-09)

### Fix

- **bobapp**: use send instead of insert

## 0.29.1 (2020-11-09)

### Fix

- bobapp print

## 0.29.0 (2020-11-09)

### Feat

- add canny

## 0.28.1 (2020-11-09)

### Fix

- add print when file creating

## 0.28.0 (2020-11-09)

### Feat

- **html**: add utils

## 0.27.2 (2020-11-09)

### Fix

- connect return self
- **gsheet**: fix connect

## 0.27.1 (2020-11-09)

### Fix

- **bobapp**: create_or_update function

## 0.27.0 (2020-11-04)

### Feat

- **html**: table

## 0.26.1 (2020-11-04)

### Fix

- **html**: padding

## 0.26.0 (2020-11-04)

### Feat

- **plotly**: allow show or not graph
- **prediction**: add concat_label feature

## 0.25.6 (2020-11-04)

### Fix

- **plotly**: colors for ma20 ma50

## 0.25.5 (2020-11-04)

### Fix

- **plotly**: allow any moving average

## 0.25.4 (2020-11-04)

### Fix

- bobapp remove token in services

## 0.25.3 (2020-11-04)

### Fix

- **jupyter**: create_user

## 0.25.2 (2020-11-04)

### Fix

- allow connect default api newapi cityfalcon

## 0.25.1 (2020-11-04)

### Fix

- **cityfalcon**: change default field for logo

## 0.25.0 (2020-11-04)

### Feat

- **optimise**: add optimise lib for eavy df

## 0.24.24 (2020-11-04)

### Fix

- **cityfalcon**: add wrong field name when error

## 0.24.23 (2020-11-04)

### Fix

- error in mongo connector

## 0.24.22 (2020-11-03)

### Fix

- **mongo**: allow get client

## 0.24.21 (2020-11-03)

### Fix

- import errors

## 0.24.20 (2020-11-03)

### Fix

- setup config

## 0.24.19 (2020-11-03)

### Fix

- import

## 0.24.18 (2020-11-03)

### Fix

- path import

## 0.24.17 (2020-11-03)

### Fix

- build

## 0.24.16 (2020-11-03)

### Fix

- **ftp**: code smell

## 0.24.15 (2020-11-03)

### Fix

- code smells

## 0.24.14 (2020-11-03)

### Fix

- code smells
- code smells use const

## 0.24.13 (2020-11-03)

### Fix

- error class naming

## 0.24.12 (2020-11-03)

### Fix

- code smells

## 0.24.11 (2020-11-03)

### Fix

- **plotly**: add missing self

## 0.24.10 (2020-11-03)

### Fix

- code smells prediction

## 0.24.9 (2020-11-03)

### Fix

- code smells Out_Driver

## 0.24.8 (2020-11-03)

### Fix

- **toucan**: code smel

## 0.24.7 (2020-11-03)

### Fix

- error

## 0.24.6 (2020-11-03)

### Fix

- halthchecks

## 0.24.5 (2020-11-03)

### Fix

- naming

## 0.24.4 (2020-11-03)

### Fix

- arg name to better naming for bobapp api

## 0.24.3 (2020-11-03)

### Fix

- bobapp functions location

## 0.24.2 (2020-11-03)

### Fix

- BOBAPP_API env var

## 0.24.1 (2020-11-02)

### Fix

- cityfalcon logo field

## 0.24.0 (2020-11-02)

### Fix

- class parent
- start prediction with last know day
- plot stock if no company
- naming

### Feat

- **cityfalcon**: add date
- expose sentiment categorize

## 0.23.4 (2020-11-02)

### Fix

- airtable connector convertor
- airtable connect

## 0.23.3 (2020-11-02)

### Fix

- for dk connect

## 0.23.2 (2020-10-29)

### Fix

- sentiment analysis

## 0.23.1 (2020-10-29)

### Fix

- **newsapi**: add missing import

## 0.23.0 (2020-10-29)

### Feat

- **newsapi**: :sparkles: add newsapi driver

## 0.22.1 (2020-10-29)

### Fix

- **cityfalcon**: allow default config for cityfalcon

## 0.22.0 (2020-10-29)

### Feat

- **plotly**: allow multi export

## 0.21.0 (2020-10-27)

### Feat

- **jupyter**: add create_user

## 0.20.1 (2020-10-27)

### Fix

- add doc function

## 0.20.0 (2020-10-27)

### Feat

- add jupyter drivers

## 0.19.0 (2020-10-27)

### Feat

- add linechart simple in plot and candlestick

## 0.18.12 (2020-10-27)

### Fix

- prediction with prediction_type COMPOUND default

## 0.18.11 (2020-10-27)

### Fix

- readme

## 0.18.10 (2020-10-27)

### Fix

- remove update description

## 0.18.9 (2020-10-26)

### Fix

- show only open or close on stock plotly

## 0.18.8 (2020-10-26)

### Fix

- remove useless plot var

## 0.18.7 (2020-10-26)

### Fix

- allow multi company group

## 0.18.6 (2020-10-26)

### Fix

- predict for multi company

## 0.18.5 (2020-10-26)

### Fix

- prediction

## 0.18.4 (2020-10-26)

### Fix

- prediction work with yahoo and plotly

## 0.18.3 (2020-10-26)

### Fix

- prediction

## 0.18.2 (2020-10-26)

### Fix

- import airtable

## 0.18.1 (2020-10-25)

### Fix

- allow HealthCheck to connect

## 0.18.0 (2020-10-25)

### Feat

- deploy new singleuser
- deploy new singleuser
- switch all drivers to nocall

### Fix

- airtable

## 0.17.0 (2020-10-22)

### Feat

- mix all ftp libs

## 0.16.0 (2020-10-21)

### Feat

- add update check

## 0.15.3 (2020-10-21)

### Fix

- plotly for not supported

## 0.15.2 (2020-10-21)

### Fix

- plotly html remove

## 0.15.1 (2020-10-21)

### Fix

- allow plotly export jpeg

## 0.15.0 (2020-10-21)

### Feat

- add integromat

## 0.14.2 (2020-10-21)

### Fix

- ifft issue who don't return json

## 0.14.1 (2020-10-21)

### Fix

- simplify gsheet driver

## 0.14.0 (2020-10-21)

### Feat

- split plot in plotly and yahoo

## 0.13.1 (2020-10-19)

### Fix

- build ci

## 0.13.0 (2020-10-19)

### Feat

- **ifttt**: :sparkles: add ifttt connector

## 0.12.0 (2020-10-19)

### Feat

- **bubble**: :sparkles: add bubble connector

## 0.11.0 (2020-10-19)

### Feat

- **zappier**: :zap: create zappier connector

## 0.10.0 (2020-10-19)

### Feat

- **airtable**: :sparkles: add airtable

## 0.9.13 (2020-10-16)

### Fix

- python version build to 8

## 0.9.12 (2020-10-16)

### Fix

- tensorflow error version

## 0.9.11 (2020-10-16)

### Fix

- embed_small_app_slide

## 0.9.10 (2020-10-15)

### Fix

- **gsheets**: comment test for now

## 0.9.9 (2020-10-15)

### Fix

- add missing lib

## 0.9.8 (2020-10-15)

### Fix

- **gsheet**: fix google spreadsheet driver

## 0.9.7 (2020-10-15)

### Fix

- ci typo pr check

## 0.9.6 (2020-10-14)

### Fix

- **html**: :bug: Correct preview text

## 0.9.5 (2020-10-14)

### Fix

- :sparkles: refactor name and follow good practice

## 0.9.4 (2020-10-13)

### Fix

- **html**: :bug: fix display feature

## 0.9.3 (2020-10-13)

### Fix

- **html**: :bug: fix display into jupyter

## 0.9.2 (2020-10-13)

### Fix

- **html**: :bug: font familly

## 0.9.1 (2020-10-12)

### Fix

- **ftp**: :bug: add missign toucan_ftp

## 0.9.0 (2020-10-12)

### Feat

- **ftp**: :sparkles: add ftp toucan lib and fix ftps lib

## 0.8.3 (2020-10-12)

### Fix

- **html**: :bug: rename default button

## 0.8.2 (2020-10-12)

### Fix

- **plot**: :sparkles: add moving average

## 0.8.1 (2020-10-12)

### Fix

- update to AGPL

## 0.8.0 (2020-10-12)

### Feat

- **ci**: :sparkles: add pandas datareader

## 0.7.4 (2020-10-12)

### Fix

- **citifalcon**: :bug: fix typo

## 0.7.3 (2020-10-11)

### Fix

- **citifalcon**: :bug: fix get image\

## 0.7.2 (2020-10-11)

### Fix

- **plot**: :bug: allow 0 value, for date_to

## 0.7.1 (2020-10-11)

### Fix

- **html**: :sparkles: allow change order to template

## 0.7.0 (2020-10-11)

### Feat

- **citifalcon**: :sparkles: add limit in get

## 0.6.2 (2020-10-11)

### Fix

- **plot**: :bug: dont remove html if already exist

## 0.6.1 (2020-10-11)

### Fix

- **plot**: :sparkles: allow stock to be only one

## 0.6.0 (2020-10-11)

### Feat

- **plot**: :sparkles: allow date to be number

## 0.5.0 (2020-10-11)

### Feat

- **citifalcon**: :sparkles: add cityfalcon api + refactor html lib to make it simple

## 0.4.11 (2020-10-10)

### Fix

- **html**: :bug: fix order link args

## 0.4.10 (2020-10-09)

### Fix

- **html**: :art: auto add uid to image to alow user send new image with same name

## 0.4.9 (2020-10-09)

### Fix

- triger ci build

## 0.4.8 (2020-10-09)

### Refactor

- **html**: :art: use kwargs

## 0.4.7 (2020-10-09)

### Refactor

- **html**: :truck: tempalte_basic t0 main

## 0.4.6 (2020-10-09)

### Fix

- **html**: change table to support mode usecase

## 0.4.5 (2020-10-09)

### Fix

- **ci**: :bug: use latest ref for build naas

## 0.4.4 (2020-10-09)

### Fix

- **html**: :bug: change color of subsubtitle

## 0.4.3 (2020-10-09)

### Fix

- **html**: :bug: fix subtitle of title

## 0.4.2 (2020-10-09)

### Fix

- :green_heart: fix event who is send to naas build

## 0.4.1 (2020-10-08)

### Fix

- **html**: :bug: fix missing module

## 0.4.0 (2020-10-08)

### Feat

- **html**: :sparkles: add new html lib

## 0.3.1 (2020-10-08)

### Fix

- **plot**: :bug: add default css to all css

## 0.3.0 (2020-10-07)

### Feat

- add PR linter

### Fix

- add upgrade before install

## 0.2.7 (2020-10-06)

### Fix

- :green_heart: create our own github action

### Perf

- :construction_worker: add cache for faster build

## 0.2.6 (2020-10-06)

### Fix

- :bug: ci fix

## 0.2.5 (2020-10-06)

### Fix

- :bug: fix build docker image

## 0.2.4 (2020-10-06)

### Fix

- force deploy to dockerhub

## 0.2.3 (2020-10-06)

### Fix

- :bug: fix append error in scatter chart

## 0.2.2 (2020-10-06)

## 0.2.1b1 (2020-10-06)

### Fix

- :art: rewrite and fix plot lib

## 0.2.1b0 (2020-10-05)

## 0.2.1 (2020-10-05)


### Fix

- :construction_worker: fix error branch ci
- :bug: change version
- :green_heart: remove ci dependabot for now
- :ci: add missing tag

## 0.2.0 (2020-10-04)

### Feat

- add new ci for dev branch

### Fix

- try to trigger ci again

## 0.1.6 (2020-10-03)

### Fix

- :bug: add fake test to make the ci pass

## 0.1.5 (2020-10-03)

### Fix

- :bug: remove dependency for test

## 0.1.4 (2020-10-03)

### Fix

- :bug: fix for toucan v74

## 0.1.3 (2020-10-03)

### Fix

- :bug: add missing payload

## 0.1.2 (2020-10-03)

### Fix

- :bug: fix typo in toucan connector

## 0.1.1 (2020-10-03)

### Fix

- :bug: fix import datetime in toucan

## 0.1.0 (2020-10-03)

### Feat

- :sparkles: add embed function to toucan driver

## 0.0.28 (2020-09-29)

### Fix

- :bug: change path of codecov

## 0.0.27 (2020-09-29)

### Fix

- :bug: fix ci workflow for test

## 0.0.26 (2020-09-29)

### Fix

- :bug: ci fix typo docker image name

## 0.0.25 (2020-09-29)

### Fix

- ci typo in dockerhub config

## 0.0.24 (2020-09-29)

### Fix

- :bug: fix ci var name

## 0.0.23 (2020-09-29)

### Fix

- :construction_worker: use new pip syntaxt to install

## 0.0.22 (2020-09-29)

### Fix

- :bug: add missing dependency for test

## 0.0.21 (2020-09-29)

### Fix

- :bug: fix dev dependency

## 0.0.20 (2020-09-29)

### Fix

- ci add auto bump

## 0.0.19 (2020-09-28)

### Fix

- :hammer: centralyse conf

## 0.0.18 (2020-09-28)

### Fix

- add upgrade on pip
- swith back to python 3
- bump version
- :bug: fix docker build
- :construction_worker: better build
- :bug: fix requierements
- :bug: remove test on build with nb_user
- :bug: install naas_drivers as user not root
- :heavy_plus_sign: add missing pysftp
- change mail to email
- :bug: fix mongo connector allow persistency
- error typo class name
- :fire: remove old reference to secret
- manual bump

### Refactor

- :lipstick: add log to email function

## 0.0.7 (2020-09-23)

## 0.0.2 (2020-09-23)<|MERGE_RESOLUTION|>--- conflicted
+++ resolved
@@ -1,1064 +1,8 @@
-<<<<<<< HEAD
-## 0.35.0b1 (2020-11-19)
-
-### Feat
-
-- **jupyter**: add default token
-
-## 0.35.0b0 (2020-11-17)
-
-## 0.34.5 (2020-11-17)
-
-### Fix
-
-- **email**: args
-
-## 0.34.4 (2020-11-14)
-
-### Fix
-
-- **jupyter**: token
-
-## 0.34.3 (2020-11-14)
-
-### Fix
-
-- **airtable**: connector
-
-## 0.34.2 (2020-11-14)
-
-### Fix
-
-- **jupyter**: use normal token to connect
-- **airtable**: send
-
-## 0.34.1 (2020-11-14)
-
-### Fix
-
-- **airtable**: connector
-
-## 0.34.0 (2020-11-13)
-
-### Feat
-
-- add jupyter authorize
-
-## 0.33.0 (2020-11-12)
-
-### Feat
-
-- add change_password_user
-
-## 0.32.0 (2020-11-11)
-
-### Feat
-
-- **thinkific**: add course_reviews
-
-## 0.31.1 (2020-11-10)
-
-### Fix
-
-- **thinkific**: use api as expected with subdomain
-
-## 0.31.0 (2020-11-10)
-
-### Feat
-
-- **thinkific**: add v0 connector
-
-## 0.30.1 (2020-11-10)
-
-### Fix
-
-- **html**: connector
-
-## 0.30.0 (2020-11-09)
-
-### Feat
-
-- **jupyter**: add list and delete users
-
-## 0.30.0b0 (2020-11-09)
-
-## 0.29.3 (2020-11-09)
-
-### Fix
-
-- remove docker build
-- remove docker build
-
-## 0.29.2 (2020-11-09)
-
-### Fix
-
-- **bobapp**: use send instead of insert
-- **bobapp**: use send instead of insert
-
-## 0.29.1 (2020-11-09)
-
-### Fix
-
-- bobapp print
-- bobapp print
-
-## 0.29.0 (2020-11-09)
-
-### Feat
-
-- add canny
-- add canny
-
-## 0.28.1 (2020-11-09)
-
-### Fix
-
-- add print when file creating
-- add print when file creating
-
-## 0.28.0 (2020-11-09)
-
-### Feat
-
-- **html**: add utils
-- **html**: add utils
-
-## 0.27.2 (2020-11-09)
-
-### Fix
-
-- connect return self
-- connect return self
-- **gsheet**: fix connect
-- **gsheet**: fix connect
-
-## 0.27.1 (2020-11-09)
-
-### Fix
-
-- **bobapp**: create_or_update function
-- **bobapp**: create_or_update function
-
-## 0.27.0 (2020-11-04)
-
-### Feat
-
-- **html**: table
-- **html**: table
-
-## 0.26.1 (2020-11-04)
-
-### Fix
-
-- **html**: padding
-- **html**: padding
-
-## 0.26.0 (2020-11-04)
-
-### Feat
-
-- **plotly**: allow show or not graph
-- **plotly**: allow show or not graph
-- **prediction**: add concat_label feature
-- **prediction**: add concat_label feature
-
-## 0.25.6 (2020-11-04)
-
-### Fix
-
-- **plotly**: colors for ma20 ma50
-- **plotly**: colors for ma20 ma50
-
-## 0.25.5 (2020-11-04)
-
-### Fix
-
-- **plotly**: allow any moving average
-- **plotly**: allow any moving average
-
-## 0.25.4 (2020-11-04)
-
-### Fix
-
-- bobapp remove token in services
-- bobapp remove token in services
-
-## 0.25.3 (2020-11-04)
-
-### Fix
-
-- **jupyter**: create_user
-- **jupyter**: create_user
-
-## 0.25.2 (2020-11-04)
-
-### Fix
-
-- allow connect default api newapi cityfalcon
-- allow connect default api newapi cityfalcon
-
-## 0.25.1 (2020-11-04)
-
-### Fix
-
-- **cityfalcon**: change default field for logo
-- **cityfalcon**: change default field for logo
-
-## 0.25.0 (2020-11-04)
-
-### Feat
-
-- **optimise**: add optimise lib for eavy df
-- **optimise**: add optimise lib for eavy df
-
-## 0.24.24 (2020-11-04)
-
-### Fix
-
-- **cityfalcon**: add wrong field name when error
-- **cityfalcon**: add wrong field name when error
-
-## 0.24.23 (2020-11-04)
-
-### Fix
-
-- error in mongo connector
-- error in mongo connector
-
-## 0.24.22 (2020-11-03)
-
-### Fix
-
-- **mongo**: allow get client
-- **mongo**: allow get client
-
-## 0.24.21 (2020-11-03)
-
-### Fix
-
-- import errors
-- import errors
-
-## 0.24.20 (2020-11-03)
-
-### Fix
-
-- setup config
-- setup config
-
-## 0.24.19 (2020-11-03)
-
-### Fix
-
-- import
-- import
-
-## 0.24.18 (2020-11-03)
-
-### Fix
-
-- path import
-- path import
-
-## 0.24.17 (2020-11-03)
-
-### Fix
-
-- build
-- build
-
-## 0.24.16 (2020-11-03)
-
-### Fix
-
-- **ftp**: code smell
-- **ftp**: code smell
-
-## 0.24.15 (2020-11-03)
-
-### Fix
-
-- code smells
-- code smells
-
-## 0.24.14 (2020-11-03)
-
-### Fix
-
-- code smells
-- code smells
-- code smells use const
-- code smells use const
-
-## 0.24.13 (2020-11-03)
-
-### Fix
-
-- error class naming
-- error class naming
-
-## 0.24.12 (2020-11-03)
-
-### Fix
-
-- code smells
-- code smells
-
-## 0.24.11 (2020-11-03)
-
-### Fix
-
-- **plotly**: add missing self
-- **plotly**: add missing self
-
-## 0.24.10 (2020-11-03)
-
-### Fix
-
-- code smells prediction
-- code smells prediction
-
-## 0.24.9 (2020-11-03)
-
-### Fix
-
-- code smells Out_Driver
-- code smells Out_Driver
-
-## 0.24.8 (2020-11-03)
-
-### Fix
-
-- **toucan**: code smel
-- **toucan**: code smel
-
-## 0.24.7 (2020-11-03)
-
-### Fix
-
-- error
-- error
-
-## 0.24.6 (2020-11-03)
-
-### Fix
-
-- halthchecks
-- halthchecks
-
-## 0.24.5 (2020-11-03)
-
-### Fix
-
-- naming
-- naming
-
-## 0.24.4 (2020-11-03)
-
-### Fix
-
-- arg name to better naming for bobapp api
-- arg name to better naming for bobapp api
-
-## 0.24.3 (2020-11-03)
-
-### Fix
-
-- bobapp functions location
-- bobapp functions location
-
-## 0.24.2 (2020-11-03)
-
-### Fix
-
-- BOBAPP_API env var
-- BOBAPP_API env var
-
-## 0.24.1 (2020-11-02)
-
-### Fix
-
-- cityfalcon logo field
-- cityfalcon logo field
-
-## 0.24.0 (2020-11-02)
-
-### Fix
-
-- class parent
-- class parent
-- start prediction with last know day
-- start prediction with last know day
-- plot stock if no company
-- plot stock if no company
-- naming
-- naming
-- airtable connector convertor
-- airtable connect
-- for dk connect
-
-### Feat
-
-- **cityfalcon**: add date
-- **cityfalcon**: add date
-- expose sentiment categorize
-- expose sentiment categorize
-
-## 0.23.4 (2020-11-02)
-
-### Fix
-
-- airtable connector convertor
-- airtable connect
-
-## 0.23.3 (2020-11-02)
-
-### Fix
-
-- for dk connect
-
-## 0.23.2 (2020-10-29)
-
-### Fix
-
-- sentiment analysis
-- sentiment analysis
-
-## 0.23.1 (2020-10-29)
-
-### Fix
-
-- **newsapi**: add missing import
-- **newsapi**: add missing import
-
-## 0.23.0 (2020-10-29)
-
-### Feat
-
-- **newsapi**: :sparkles: add newsapi driver
-- **newsapi**: :sparkles: add newsapi driver
-
-## 0.22.1 (2020-10-29)
-
-### Fix
-
-- **cityfalcon**: allow default config for cityfalcon
-- **cityfalcon**: allow default config for cityfalcon
-
-## 0.22.0 (2020-10-29)
-
-### Feat
-
-- **plotly**: allow multi export
-- **plotly**: allow multi export
-
-## 0.21.0 (2020-10-27)
-
-### Feat
-
-- **jupyter**: add create_user
-- **jupyter**: add create_user
-
-## 0.20.1 (2020-10-27)
-
-### Fix
-
-- add doc function
-- add doc function
-
-## 0.20.0 (2020-10-27)
-
-### Feat
-
-- add jupyter drivers
-- add jupyter drivers
-
-## 0.19.0 (2020-10-27)
-
-### Feat
-
-- add linechart simple in plot and candlestick
-- add linechart simple in plot and candlestick
-
-## 0.18.12 (2020-10-27)
-
-### Fix
-
-- prediction with prediction_type COMPOUND default
-- prediction with prediction_type COMPOUND default
-
-## 0.18.11 (2020-10-27)
-
-### Fix
-
-- readme
-- readme
-
-## 0.18.10 (2020-10-27)
-
-### Fix
-
-- remove update description
-- remove update description
-
-## 0.18.9 (2020-10-26)
-
-### Fix
-
-- show only open or close on stock plotly
-- show only open or close on stock plotly
-
-## 0.18.8 (2020-10-26)
-
-### Fix
-
-- remove useless plot var
-- remove useless plot var
-
-## 0.18.7 (2020-10-26)
-
-### Fix
-
-- allow multi company group
-- allow multi company group
-
-## 0.18.6 (2020-10-26)
-
-### Fix
-
-- predict for multi company
-- predict for multi company
-
-## 0.18.5 (2020-10-26)
-
-### Fix
-
-- prediction
-- prediction
-
-## 0.18.4 (2020-10-26)
-
-### Fix
-
-- prediction work with yahoo and plotly
-- prediction work with yahoo and plotly
-
-## 0.18.3 (2020-10-26)
-
-### Fix
-
-- prediction
-- prediction
-
-## 0.18.2 (2020-10-26)
-
-### Fix
-
-- import airtable
-- import airtable
-
-## 0.18.1 (2020-10-25)
-
-### Fix
-
-- allow HealthCheck to connect
-- allow HealthCheck to connect
-
-## 0.18.0 (2020-10-25)
-
-### Feat
-
-- deploy new singleuser
-- deploy new singleuser
-- deploy new singleuser
-- deploy new singleuser
-- switch all drivers to nocall
-- switch all drivers to nocall
-
-### Fix
-
-- airtable
-- airtable
-
-## 0.17.0 (2020-10-22)
-
-### Feat
-
-- mix all ftp libs
-- mix all ftp libs
-
-## 0.16.0 (2020-10-21)
-
-### Feat
-
-- add update check
-- add update check
-
-## 0.15.3 (2020-10-21)
-
-### Fix
-
-- plotly for not supported
-- plotly for not supported
-
-## 0.15.2 (2020-10-21)
-
-### Fix
-
-- plotly html remove
-- plotly html remove
-
-## 0.15.1 (2020-10-21)
-
-### Fix
-
-- allow plotly export jpeg
-- allow plotly export jpeg
-
-## 0.15.0 (2020-10-21)
-
-### Feat
-
-- add integromat
-- add integromat
-
-## 0.14.2 (2020-10-21)
-
-### Fix
-
-- ifft issue who don't return json
-- ifft issue who don't return json
-
-## 0.14.1 (2020-10-21)
-
-### Fix
-
-- simplify gsheet driver
-- simplify gsheet driver
-
-## 0.14.0 (2020-10-21)
-
-### Feat
-
-- split plot in plotly and yahoo
-- split plot in plotly and yahoo
-
-## 0.13.1 (2020-10-19)
-
-### Fix
-
-- build ci
-- build ci
-
-## 0.13.0 (2020-10-19)
-
-### Feat
-
-- **ifttt**: :sparkles: add ifttt connector
-- **ifttt**: :sparkles: add ifttt connector
-
-## 0.12.0 (2020-10-19)
-
-### Feat
-
-- **bubble**: :sparkles: add bubble connector
-- **bubble**: :sparkles: add bubble connector
-
-## 0.11.0 (2020-10-19)
-
-### Feat
-
-- **zappier**: :zap: create zappier connector
-- **zappier**: :zap: create zappier connector
-
-## 0.10.0 (2020-10-19)
-
-### Feat
-
-- **airtable**: :sparkles: add airtable
-- **airtable**: :sparkles: add airtable
-
-## 0.9.13 (2020-10-16)
-
-### Fix
-
-- python version build to 8
-- python version build to 8
-
-## 0.9.12 (2020-10-16)
-
-### Fix
-
-- tensorflow error version
-- tensorflow error version
-
-## 0.9.11 (2020-10-16)
-
-### Fix
-
-- embed_small_app_slide
-- embed_small_app_slide
-
-## 0.9.10 (2020-10-15)
-
-### Fix
-
-- **gsheets**: comment test for now
-- **gsheets**: comment test for now
-
-## 0.9.9 (2020-10-15)
-
-### Fix
-
-- add missing lib
-- add missing lib
-
-## 0.9.8 (2020-10-15)
-
-## 0.9.7 (2020-10-15)
-
-### Fix
-
-- ci typo pr check
-
-## 0.9.6 (2020-10-14)
-
-### Fix
-
-- **html**: :bug: Correct preview text
-
-## 0.9.5 (2020-10-14)
-
-### Fix
-
-- :sparkles: refactor name and follow good practice
-- **gsheet**: fix google spreadsheet driver
-- ci typo pr check
-- **html**: :bug: Correct preview text
-- :sparkles: refactor name and follow good practice
-- **html**: :bug: fix display feature
-- **html**: :bug: fix display into jupyter
-- **html**: :bug: font familly
-- **ftp**: :bug: add missign toucan_ftp
-- **html**: :bug: rename default button
-- **plot**: :sparkles: add moving average
-- update to AGPL
-- **gsheet**: fix google spreadsheet driver
-
-### Feat
-
-- **ftp**: :sparkles: add ftp toucan lib and fix ftps lib
-- **ci**: :sparkles: add pandas datareader
-
-## 0.9.4 (2020-10-13)
-
-### Fix
-
-- **html**: :bug: fix display feature
-
-## 0.9.3 (2020-10-13)
-
-### Fix
-
-- **html**: :bug: fix display into jupyter
-
-## 0.9.2 (2020-10-13)
-
-### Fix
-
-- **html**: :bug: font familly
-
-## 0.9.1 (2020-10-12)
-
-### Fix
-
-- **ftp**: :bug: add missign toucan_ftp
-
-## 0.9.0 (2020-10-12)
-
-### Feat
-
-- **ftp**: :sparkles: add ftp toucan lib and fix ftps lib
-
-## 0.8.3 (2020-10-12)
-
-### Fix
-
-- **html**: :bug: rename default button
-
-## 0.8.2 (2020-10-12)
-
-### Fix
-
-- **plot**: :sparkles: add moving average
-
-## 0.8.1 (2020-10-12)
-
-### Fix
-
-- update to AGPL
-
-## 0.8.0 (2020-10-12)
-
-### Feat
-
-- **ci**: :sparkles: add pandas datareader
-
-## 0.7.4 (2020-10-12)
-
-### Fix
-
-- **citifalcon**: :bug: fix typo
-- **citifalcon**: :bug: fix typo
-
-## 0.7.3 (2020-10-11)
-
-### Fix
-
-- **citifalcon**: :bug: fix get image\
-- **citifalcon**: :bug: fix get image\
-
-## 0.7.2 (2020-10-11)
-
-### Fix
-
-- **plot**: :bug: allow 0 value, for date_to
-- **plot**: :bug: allow 0 value, for date_to
-
-## 0.7.1 (2020-10-11)
-
-### Fix
-
-- **html**: :sparkles: allow change order to template
-- **html**: :sparkles: allow change order to template
-
-## 0.7.0 (2020-10-11)
-
-### Feat
-
-- **citifalcon**: :sparkles: add limit in get
-- **citifalcon**: :sparkles: add limit in get
-
-## 0.6.2 (2020-10-11)
-
-### Fix
-
-- **plot**: :bug: dont remove html if already exist
-- **plot**: :bug: dont remove html if already exist
-
-## 0.6.1 (2020-10-11)
-
-### Fix
-
-- **plot**: :sparkles: allow stock to be only one
-- **plot**: :sparkles: allow stock to be only one
-
-## 0.6.0 (2020-10-11)
-
-### Feat
-
-- **plot**: :sparkles: allow date to be number
-- **plot**: :sparkles: allow date to be number
-- **citifalcon**: :sparkles: add cityfalcon api + refactor html lib to make it simple
-- **html**: :sparkles: add new html lib
-- add PR linter
-
-### Fix
-
-- **html**: :bug: fix order link args
-- **html**: :art: auto add uid to image to alow user send new image with same name
-- triger ci build
-- **html**: change table to support mode usecase
-- **ci**: :bug: use latest ref for build naas
-- **html**: :bug: change color of subsubtitle
-- **html**: :bug: fix subtitle of title
-- :green_heart: fix event who is send to naas build
-- **html**: :bug: fix missing module
-- **plot**: :bug: add default css to all css
-- add upgrade before install
-- :green_heart: create our own github action
-- :bug: ci fix
-- :bug: fix build docker image
-- force deploy to dockerhub
-- :bug: fix append error in scatter chart
-
-### Refactor
-
-- **html**: :art: use kwargs
-- **html**: :truck: tempalte_basic t0 main
-
-### Perf
-
-- :construction_worker: add cache for faster build
-
-## 0.2.2b0 (2020-10-06)
-
-## 0.35.0b0 (2020-11-17)
-
-## 0.30.0b0 (2020-11-09)
-
-### Fix
-
-- remove docker build
-- **bobapp**: use send instead of insert
-- bobapp print
-- add print when file creating
-- connect return self
-- **gsheet**: fix connect
-- **bobapp**: create_or_update function
-- **html**: padding
-- **plotly**: colors for ma20 ma50
-- **plotly**: allow any moving average
-- bobapp remove token in services
-- **jupyter**: create_user
-- allow connect default api newapi cityfalcon
-- **cityfalcon**: change default field for logo
-- **cityfalcon**: add wrong field name when error
-- error in mongo connector
-- **mongo**: allow get client
-- import errors
-- setup config
-- import
-- path import
-- build
-- **ftp**: code smell
-- code smells
-- code smells
-- code smells use const
-- error class naming
-- code smells
-- **plotly**: add missing self
-- code smells prediction
-- code smells Out_Driver
-- **toucan**: code smel
-- error
-- halthchecks
-- naming
-- arg name to better naming for bobapp api
-- bobapp functions location
-- BOBAPP_API env var
-- cityfalcon logo field
-- class parent
-- start prediction with last know day
-- plot stock if no company
-- naming
-- airtable connector convertor
-- airtable connect
-- for dk connect
-- sentiment analysis
-- **newsapi**: add missing import
-- **cityfalcon**: allow default config for cityfalcon
-- add doc function
-- prediction with prediction_type COMPOUND default
-- readme
-- remove update description
-- show only open or close on stock plotly
-- remove useless plot var
-- allow multi company group
-- predict for multi company
-- prediction
-- prediction work with yahoo and plotly
-- prediction
-- import airtable
-- allow HealthCheck to connect
-- airtable
-- plotly for not supported
-- plotly html remove
-- allow plotly export jpeg
-- ifft issue who don't return json
-- simplify gsheet driver
-- build ci
-- python version build to 8
-- tensorflow error version
-- embed_small_app_slide
-- **gsheets**: comment test for now
-- add missing lib
-- **gsheet**: fix google spreadsheet driver
-- ci typo pr check
-- **html**: :bug: Correct preview text
-- :sparkles: refactor name and follow good practice
-- **html**: :bug: fix display feature
-- **html**: :bug: fix display into jupyter
-- **html**: :bug: font familly
-- **ftp**: :bug: add missign toucan_ftp
-- **html**: :bug: rename default button
-- **plot**: :sparkles: add moving average
-- update to AGPL
-- **citifalcon**: :bug: fix typo
-- **citifalcon**: :bug: fix get image\
-- **plot**: :bug: allow 0 value, for date_to
-- **html**: :sparkles: allow change order to template
-- **plot**: :bug: dont remove html if already exist
-- **plot**: :sparkles: allow stock to be only one
-- **html**: :bug: fix order link args
-- **html**: :art: auto add uid to image to alow user send new image with same name
-- triger ci build
-- **html**: change table to support mode usecase
-- **ci**: :bug: use latest ref for build naas
-- **html**: :bug: change color of subsubtitle
-- **html**: :bug: fix subtitle of title
-- :green_heart: fix event who is send to naas build
-- **html**: :bug: fix missing module
-- **plot**: :bug: add default css to all css
-- add upgrade before install
-- :green_heart: create our own github action
-- :bug: ci fix
-- :bug: fix build docker image
-- force deploy to dockerhub
-- :bug: fix append error in scatter chart
-
-### Feat
-
-- add canny
-- **html**: add utils
-- **html**: table
-- **plotly**: allow show or not graph
-- **prediction**: add concat_label feature
-- **optimise**: add optimise lib for eavy df
-- **cityfalcon**: add date
-- expose sentiment categorize
-- **newsapi**: :sparkles: add newsapi driver
-- **plotly**: allow multi export
-- **jupyter**: add create_user
-- add jupyter drivers
-- add linechart simple in plot and candlestick
-- deploy new singleuser
-- deploy new singleuser
-- switch all drivers to nocall
-- mix all ftp libs
-- add update check
-- add integromat
-- split plot in plotly and yahoo
-- **ifttt**: :sparkles: add ifttt connector
-- **bubble**: :sparkles: add bubble connector
-- **zappier**: :zap: create zappier connector
-- **airtable**: :sparkles: add airtable
-- **ftp**: :sparkles: add ftp toucan lib and fix ftps lib
-- **ci**: :sparkles: add pandas datareader
-- **citifalcon**: :sparkles: add limit in get
-- **plot**: :sparkles: allow date to be number
-- **citifalcon**: :sparkles: add cityfalcon api + refactor html lib to make it simple
-- **html**: :sparkles: add new html lib
-- add PR linter
-
-### Refactor
-
-- **html**: :art: use kwargs
-- **html**: :truck: tempalte_basic t0 main
-
-### Perf
-
-- :construction_worker: add cache for faster build
-
-## 0.2.2b0 (2020-10-06)
-=======
 ## 0.34.6 (2020-11-26)
 
 ### Fix
 
 - export screenshotmap
->>>>>>> 777971f6
 
 ## 0.34.5 (2020-11-17)
 
