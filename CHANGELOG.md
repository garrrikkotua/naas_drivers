--- conflicted
+++ resolved
@@ -1,24 +1,3 @@
-<<<<<<< HEAD
-## 0.87.0b1 (2022-02-18)
-
-### Fix
-
-- Remove missed HEAD <<<
-
-## 0.87.0b0 (2022-02-18)
-
-## 0.85.0b1 (2022-01-27)
-
-### Fix
-
-- **Automatic-dependencies-install**: Use naas-drivers instead of path if no setup.py
-
-## 0.85.0b0 (2022-01-27)
-
-### Feat
-
-- Minimal install (#216)
-=======
 ## 0.89.2 (2022-03-17)
 
 ### Fix
@@ -72,7 +51,6 @@
 
 - update dateformat to %Y-%m-%d
 - update dateformat to %Y-%m-%d
->>>>>>> 6607e2db
 
 ## 0.86.1 (2022-02-16)
 
