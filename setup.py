from setuptools import setup, find_packages

with open("README.md", "r") as fh:
    long_description = fh.read()

<<<<<<< HEAD
extras_require = {
=======
setup(
    name="naas-drivers",
    version="0.95.0",
    author="Maxime Jublou",
    author_email="maxime@naas.ai",
    license="BSD",
    description="Drivers made to easily connect to any services",
    long_description=long_description,
    long_description_content_type="text/markdown",
    url="https://github.com/jupyter-naas/drivers",
    packages=find_packages(exclude=["tests"]),
    extras_require={
>>>>>>> 64b71b80
        "dev": [
            "pytest==6.2.3",
            "pytest-mock==3.6.0",
            "requests-mock==1.9.1",
            "twine==3.4.1",
            "flake8==3.9.1",
            "black==21.4b2",
            "commitizen==2.17.4",
            "pytest-cov==2.11.1",
        ],
        "airtable": [
            "airtable-python-wrapper==0.15.2",
        ],
        "email": [
            "imap_tools==0.39.0"
        ],
        "ipython": [
            "ipython==7.22.0",
        ],
        "emailbuilder": [
            "htmlbuilder==0.1.2",
        ],
        "ftp": [
            "pysftp==0.2.9",
        ],
        "geolocator": [
            "geopy==2.1.0",
        ],
        "git": [
            "GitPython==3.1.14",
        ],
        "google": [
            "google==3.0.0",
            "google-api-python-client==2.3.0",
            "google-auth-httplib2==0.1.0",
            "google-auth-oauthlib==0.4.4",
        ],
        "markdown": [
            "markdown2==2.4.0",
        ],
        "mongo": [
            "pymongo==3.11.3",
        ],
        "newsapi": [
            "newsapi-python==0.2.6",
        ],
        "notion": [
            "notion-client==0.7.1",
            "dacite==1.6.0",
        ],
        "plotly": [
            "plotly==4.14.3",
        ],
        "cython": [
            "Cython==0.29.23"
        ],
        "prediction": [
            "pmdarima==1.8.2",
            "scikit-learn==0.24.2",
        ],
        "sentiment": [
            "vaderSentiment==3.3.2",
        ],
        "slack": [
            "slackclient==2.9.3",
        ],
        "streamlit": [
            "pyngrok==5.0.5",
            "streamlit==0.82.0",
        ],
        "teams": [
            "pymsteams==0.1.14",
        ],
        "toucan": [
            "cson==0.8",
            "pyjwt==2.1.0",
        ],
        "youtube": [
            "youtube_transcript_api==0.4.3"
        ],
        "pydash": [
            "pydash==5.1.0",
        ],
        "ml": [
            "transformers==4.12.5",
            "tensorflow==2.8.0",
            "torch==1.8.1",
            "keras==2.6.0"
        ],
        "sharepoint": [
            "SharePlum==0.5.1"
        ],
        "extra": [
            #"pyppeteer==0.2.5",
            #"pdfkit==0.6.1",
            #"notion==0.0.28",
            #"Cython==0.29.23",
            #"inflection==0.5.1",
            #"joblib==1.0.1",
            #"more-itertools==8.7.0",
            #"patsy==0.5.1",
            #"python-dotenv==0.17.0",
            #"kaleido==0.2.1",
            #"Quandl==3.6.1",
            #"scipy==1.6.3",
            #"statsmodels==0.12.2",
            #"xlrd==2.0.1",
            #"md2pdf==0.5",
            #"sendgrid==6.7.0",
            #"escapism==1.0.1",
            #"openpyxl==3.0.7",
            #"gspread==3.7.0",
            #"oauth2client==4.1.3",
            #"opencv-python==4.5.1.48",
            #"pytesseract==0.3.7",
            #"wkhtmltopdf==0.2",
            
            #"six==1.15.0",
            #"urllib3==1.26.4",
            #"chardet==4.0.0",
            #"idna==2.9",
            #"requests==2.25.1",
            #"python-dateutil==2.8.1",
            #"pytz==2021.1",
        ]
    }

extras_require['full'] = [env for env in extras_require for env in extras_require[env]]
extras_require['all'] = extras_require['full']

setup(
    name="naas-drivers",
    version="0.90.0b1",
    author="Martin Donadieu",
    author_email="martindonadieu@gmail.com",
    license="BSD",
    description="Drivers made to easy connect to any services",
    long_description=long_description,
    long_description_content_type="text/markdown",
    url="https://github.com/jupyter-naas/drivers",
    packages=find_packages(exclude=["tests"]),
    extras_require=extras_require,
    install_requires=[
        "pandas==1.2.4",
        "pandas-datareader==0.9.0",
        "requests==2.25.1",
        "mprop==0.16.0",
        "numpy==1.22.3"
    ],
    classifiers=[
        "Programming Language :: Python :: 3.8",
        "License :: OSI Approved :: BSD License",
        "Framework :: Jupyter",
        "Operating System :: OS Independent",
    ],
)<|MERGE_RESOLUTION|>--- conflicted
+++ resolved
@@ -3,22 +3,7 @@
 with open("README.md", "r") as fh:
     long_description = fh.read()
 
-<<<<<<< HEAD
 extras_require = {
-=======
-setup(
-    name="naas-drivers",
-    version="0.95.0",
-    author="Maxime Jublou",
-    author_email="maxime@naas.ai",
-    license="BSD",
-    description="Drivers made to easily connect to any services",
-    long_description=long_description,
-    long_description_content_type="text/markdown",
-    url="https://github.com/jupyter-naas/drivers",
-    packages=find_packages(exclude=["tests"]),
-    extras_require={
->>>>>>> 64b71b80
         "dev": [
             "pytest==6.2.3",
             "pytest-mock==3.6.0",
@@ -152,8 +137,8 @@
 setup(
     name="naas-drivers",
     version="0.90.0b1",
-    author="Martin Donadieu",
-    author_email="martindonadieu@gmail.com",
+    author="Maxime Jublou",
+    author_email="maxime@naas.ai",
     license="BSD",
     description="Drivers made to easy connect to any services",
     long_description=long_description,
