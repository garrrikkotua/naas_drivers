--- conflicted
+++ resolved
@@ -5,11 +5,7 @@
 
 setup(
     name="naas-drivers",
-<<<<<<< HEAD
-    version="0.30.0b0",
-=======
     version="0.34.5",
->>>>>>> c9b172ff
     author="Martin Donadieu",
     author_email="martindonadieu@gmail.com",
     license="BSD",
