[tool.commitizen]
name = "cz_conventional_commits"
<<<<<<< HEAD
version = "0.30.0b0"
=======
version = "0.34.5"
>>>>>>> c9b172ff
tag_format = "$major.$minor.$patch$prerelease"
version_files = [
    "naas_drivers/__init__.py",
    "setup.py:version"
    ]<|MERGE_RESOLUTION|>--- conflicted
+++ resolved
@@ -1,10 +1,6 @@
 [tool.commitizen]
 name = "cz_conventional_commits"
-<<<<<<< HEAD
-version = "0.30.0b0"
-=======
 version = "0.34.5"
->>>>>>> c9b172ff
 tag_format = "$major.$minor.$patch$prerelease"
 version_files = [
     "naas_drivers/__init__.py",
