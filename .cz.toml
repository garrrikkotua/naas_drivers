--- conflicted
+++ resolved
@@ -1,10 +1,6 @@
 [tool.commitizen]
 name = "cz_conventional_commits"
-<<<<<<< HEAD
-version = "0.85.0b1"
-=======
 version = "0.86.1"
->>>>>>> 2324bf69
 tag_format = "$major.$minor.$patch$prerelease"
 version_files = [
     "naas_drivers/__init__.py",
