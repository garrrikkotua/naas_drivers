--- conflicted
+++ resolved
@@ -1,10 +1,6 @@
 [tool.commitizen]
 name = "cz_conventional_commits"
-<<<<<<< HEAD
-version = "0.2.1b1"
-=======
 version = "0.2.1"
->>>>>>> 089f1d53
 tag_format = "$major.$minor.$patch$prerelease"
 version_files = [
     "naas_drivers/__init__.py",
